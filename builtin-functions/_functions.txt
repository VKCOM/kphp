<?php

// placeholder constants
define('TODO', -1);
define('TODO_OVERLOAD', -1);

define('PHP_INT_MAX', 9223372036854775807);
define('PHP_INT_MIN', -9223372036854775808);
define('PHP_INT_SIZE', 8);
define('PHP_EOL', "\n");

if (0) {
  define('PHP_SAPI', php_sapi_name());//"Defined in source code"
}

require_once __DIR__ . '/kphp_internal.txt';
require_once __DIR__ . '/kphp_toggles.txt';
require_once __DIR__ . '/kphp_tracing.txt';
require_once __DIR__ . '/uberh3.txt';
require_once __DIR__ . '/spl.txt';
require_once __DIR__ . '/ffi.txt';
require_once __DIR__ . '/pdo/PDO.php';
require_once __DIR__ . '/pdo/PDOStatement.php';

interface Throwable {
    public function getMessage () ::: string;
    public function getCode () ::: int;
    public function getFile () ::: string;
    public function getLine () ::: int;
    public function getTrace () ::: string[][];
    public function getTraceAsString () ::: string;
}

class Exception implements Throwable {
    protected $message = '';
    protected $code = 0;
    /** @var string */
    protected $file;
    /** @var int */
    protected $line;

    public function __construct($message ::: string = '', $code ::: int = 0) ::: Exception;
    final public function getMessage () ::: string;
    final public function getCode () ::: int;
    final public function getFile () ::: string;
    final public function getLine () ::: int;
    final public function getTrace () ::: string[][];
    final public function getTraceAsString () ::: string;

    final private function __clone() ::: void;
}

class Error implements Throwable {
    protected $message = '';
    protected $code = 0;
    /** @var string */
    protected $file;
    /** @var int */
    protected $line;

    public function __construct($message ::: string = '', $code ::: int = 0) ::: Error;
    final public function getMessage () ::: string;
    final public function getCode () ::: int;
    final public function getFile () ::: string;
    final public function getLine () ::: int;
    final public function getTrace () ::: string[][];
    final public function getTraceAsString () ::: string;

    final private function __clone() ::: void;
}

interface Memcache {
    public function get (string|string[] $key) ::: mixed;
    public function delete (string $key) ::: bool;
    public function add (string $key, mixed $value, int $flags = 0, int $expire = 0) ::: bool;
    public function set (string $key, mixed $value, int $flags = 0, int $expire = 0) ::: bool;
    public function replace (string $key, mixed $value, int $flags = 0, int $expire = 0) ::: bool;
    public function decrement (string $key, int $v = 1) ::: mixed;
    public function increment (string $key, int $v = 1) ::: mixed;
    public function getVersion () ::: mixed;

    // this two functions shouldn't be there, but we need it to rewrite code
    public function addServer (string $host, int $port = 11211, bool $persistent = true, int $weight = 1, float $timeout = 1, int $retry_interval = 15, bool $status = true, mixed $failure_callback = null, int $timeoutms = 0) ::: bool;
    public function rpc_connect (string $host, int $port, mixed $default_actor_id = 0, float $timeout = 0.3, float $connect_timeout = 0.3, float $reconnect_timeout = 17.0) ::: bool;
}


final class McMemcache implements Memcache {
    public function __construct() ::: McMemcache;

    public function get (string|string[] $key) ::: mixed;
    public function delete (string $key) ::: bool;
    public function add (string $key, mixed $value, int $flags = 0, int $expire = 0) ::: bool;
    public function set (string $key, mixed $value, int $flags = 0, int $expire = 0) ::: bool;
    public function replace (string $key, mixed $value, int $flags = 0, int $expire = 0) ::: bool;
    public function decrement (string $key, int $v = 1) ::: mixed;
    public function increment (string $key, int $v = 1) ::: mixed;
    public function getVersion () ::: mixed;
    public function addServer (string $host, int $port = 11211, bool $persistent = true, int $weight = 1, float $timeout = 1, int $retry_interval = 15, bool $status = true, mixed $failure_callback = null, int $timeoutms = 0) ::: bool;

    public function rpc_connect (string $host, int $port, mixed $default_actor_id = 0, float $timeout = 0.3, float $connect_timeout = 0.3, float $reconnect_timeout = 17.0) ::: bool;
}

final class mysqli {
    private function __construct() ::: \mysqli;
}

final class DeflateContext {
    private function __construct() ::: DeflateContext;
}

/** @var mixed $_SERVER */
global $_SERVER;
/** @var mixed $_GET */
global $_GET;
/** @var mixed $_POST */
global $_POST;
/** @var mixed $_FILES */
global $_FILES;
/** @var mixed $_COOKIE */
global $_COOKIE;
/** @var mixed $_REQUEST */
global $_REQUEST;
/** @var mixed $_ENV */
global $_ENV;
/** @var mixed $argc */
global $argc;
/** @var mixed $argv */
global $argv;


function ob_clean() ::: void;
function ob_end_clean() ::: bool;
function ob_get_clean() ::: string | false;
function ob_get_contents() ::: string;
function ob_start ($x ::: string = "") ::: void;
function ob_flush () ::: void;
function ob_end_flush () ::: bool;
function ob_get_flush () ::: string | false;
function ob_get_length () ::: int | false;
function ob_get_level () ::: int;

function header ($str ::: string, $replace ::: bool = true, $http_response_code ::: int = 0) ::: void;
function headers_list () ::: string[];
function send_http_103_early_hints($headers ::: string[]) ::: void;
function setcookie ($name ::: string, $value ::: string, $expire ::: int = 0, $path ::: string = '', $domain ::: string = '', $secure ::: bool = false, $http_only ::: bool = false) ::: void;
function setrawcookie ($name ::: string, $value ::: string, $expire ::: int = 0, $path ::: string = '', $domain ::: string = '', $secure ::: bool = false, $http_only ::: bool = false) ::: void;
function register_shutdown_function (callable():void $function) ::: void;
function ignore_user_abort ($enable ::: ?bool = null) ::: int;
function flush() ::: void;
/* // removed because it's not working now.
  function fastcgi_finish_request() ::: void;
*/

define('E_ERROR', 1);
define('E_WARNING', 2);
define('E_PARSE', 4);
define('E_NOTICE', 8);
define('E_CORE_ERROR', 16);
define('E_CORE_WARNING', 32);
define('E_COMPILE_ERROR', 64);
define('E_COMPILE_WARNING', 128);
define('E_USER_ERROR', 256);
define('E_USER_WARNING', 512);
define('E_USER_NOTICE', 1024);
define('E_STRICT', 2048);
define('E_RECOVERABLE_ERROR', 4096);
define('E_DEPRECATED', 8192);
define('E_USER_DEPRECATED', 16384);
define('E_ALL', 32767);

function error_get_last() ::: mixed;
function error_reporting ($e ::: int = TODO) ::: int;
function warning ($message ::: string) ::: void;
/** @kphp-no-return */
function critical_error($message ::: string) ::: void;
/** @kphp-no-return */
function exit($code = 0) ::: void;
/** @kphp-no-return */
function die($code = 0) ::: void;
function register_kphp_on_warning_callback(callable(string $warning_message, string[] $stacktrace):void $stacktrace) ::: void;
function kphp_set_context_on_error(mixed[] $tags, mixed $extra_info, string $env = "") ::: void;
function kphp_get_runtime_config() ::: mixed;
function kphp_backtrace($pretty ::: bool = true) ::: string[];
function register_kphp_on_oom_callback(callable():void $callback) ::: bool;

function ini_get ($s ::: string) ::: string | false;
function ini_set ($s ::: string, $v ::: string) ::: bool;

function memory_get_usage ($real_usage ::: bool = false) ::: int;
function memory_get_peak_usage ($real_usage ::: bool = false) ::: int;
function memory_get_total_usage() ::: int;
function memory_get_static_usage() ::: int;
function memory_get_detailed_stats() ::: int[];

// memory_get_allocations returns a tuple of (num_allocations, memory_allocated)
// the benefit of this function is that it can be used to measure the allocations
// between two execution points: how many allocations happened and how much memory we allocated;
// since it returns a tuple instead of array, it doesn't do any heap allocations on its own
function memory_get_allocations() ::: tuple(int, int);

function estimate_memory_usage($value ::: any) ::: int;
// to enable this function, set KPHP_ENABLE_GLOBAL_VARS_MEMORY_STATS=1
function get_global_vars_memory_stats($lower_bound ::: int = 0) ::: int[];

function get_net_time() ::: float;
function get_script_time() ::: float;
function get_net_queries_count() ::: int;

function get_engine_uptime() ::: int;
function get_engine_version() ::: string;
function get_engine_workers_number() ::: int;
function get_kphp_cluster_name(): string;

// get_webserver_stats returns a tuple of (running_workers, waiting_workers, ready_for_accept_workers, total_workers)
function get_webserver_stats() ::: tuple(int, int, int, int);

define('SORT_REGULAR', 0);
define('SORT_NUMERIC', 1);
define('SORT_STRING', 2);

function getKeyByPos ($a ::: array, $n ::: int) ::: mixed;
function getValueByPos ($a ::: array, $n ::: int) ::: ^1[*];
function create_vector ($n ::: int, $x ::: any) ::: ^2[];
function array_first_key ($a ::: array) ::: mixed;
function array_key_first($a ::: array): mixed;
function array_first_value ($a ::: array) ::: ^1[*];
function array_last_key ($a ::: array) ::: mixed;
function array_key_last($a ::: array): mixed;
function array_last_value ($a ::: array) ::: ^1[*];
function array_swap_int_keys (&$a ::: array, $idx1 ::: int, $idx2 ::: int) ::: void;

function implode ($s ::: string, $v ::: array) ::: string;
function explode ($delimiter ::: string, $str ::: string, $limit ::: int = PHP_INT_MAX) ::: string[];

function array_chunk ($a ::: array, $chunk_size ::: int, $preserve_keys ::: bool = false) ::: ^1[];

function array_splice (&$a ::: array, $offset ::: int, $length ::: int, $replacement ::: array = array()) ::: ^1;
/** @kphp-extern-func-info cpp_template_call */
function array_merge ($a1 ::: array, $a2  ::: array = array(), $a3  ::: array = array(),
            $a4 ::: array = array(), $a5  ::: array = array(), $a6  ::: array = array(),
            $a7 ::: array = array(), $a8  ::: array = array(), $a9  ::: array = array(),
           $a10 ::: array = array(), $a11 ::: array = array(), $a12 ::: array = array())
                ::: ^1 | ^2 | ^3 | ^4 | ^5 | ^6 | ^7 | ^8 | ^9 | ^10 | ^11 | ^12;
/**
 * @kphp-extern-func-info cpp_template_call cpp_variadic_call
 * @kphp-pure-function
 */
function array_merge_recursive (...$a) ::: mixed[];
function array_merge_into (&$a ::: array, $another_array ::: array) ::: void;
/** @kphp-extern-func-info cpp_template_call */
function array_merge_spread ($a1 ::: array, $a2  ::: array = array(), $a3  ::: array = array(),
            $a4 ::: array = array(), $a5  ::: array = array(), $a6  ::: array = array(),
            $a7 ::: array = array(), $a8  ::: array = array(), $a9  ::: array = array(),
           $a10 ::: array = array(), $a11 ::: array = array(), $a12 ::: array = array())
                ::: ^1 | ^2 | ^3 | ^4 | ^5 | ^6 | ^7 | ^8 | ^9 | ^10 | ^11 | ^12;
/** @kphp-extern-func-info cpp_template_call */
function array_replace ($base_array ::: array,
            $replacements_1 ::: array = array(), $replacements_2  ::: array = array(), $replacements_3  ::: array = array(),
            $replacements_4 ::: array = array(), $replacements_5  ::: array = array(), $replacements_6  ::: array = array(),
            $replacements_7 ::: array = array(), $replacements_8  ::: array = array(), $replacements_9  ::: array = array(),
            $replacements_10 ::: array = array(), $replacements_11 ::: array = array())
                ::: ^1 | ^2 | ^3 | ^4 | ^5 | ^6 | ^7 | ^8 | ^9 | ^10 | ^11 | ^12;
function array_intersect_key ($a1 ::: array, $a2 ::: array) ::: ^1;
function array_intersect ($a1 ::: array, $a2 ::: array) ::: ^1;
function array_intersect_assoc ($a1 ::: array, $a2 ::: array, $a3 ::: array = TODO) ::: ^1;
function array_diff_key ($a1 ::: array, $a2 ::: array) ::: ^1;
function array_diff ($a1 ::: array, $a2 ::: array, $a3 ::: array = TODO) ::: ^1;
function array_diff_assoc ($a1 ::: array, $a2 ::: array, $a3 ::: array = TODO) ::: ^1;
function array_reverse ($a ::: array, $preserve_keys ::: bool = false) ::: ^1;
function array_shift (&$a ::: array) ::: ^1[*];
function array_unshift (&$a ::: array, $val ::: any) ::: int;
function array_key_exists ($v ::: any, $a ::: array) ::: bool;
function array_search ($val ::: any, $a ::: array, $strict ::: bool = false) ::: mixed;
function array_find ($val ::: array, callable(^1[*] $x):bool $callback) ::: tuple(mixed, ^1[*]);
function array_rand ($a ::: array, $num ::: int = 1) ::: mixed;
function array_keys ($a ::: array) ::: mixed[];
function array_keys_as_strings ($a ::: array) ::: string[];
function array_keys_as_ints ($a ::: array) ::: int[];
function array_values ($a ::: array) ::: ^1;
function array_unique ($a ::: array, int $flags = SORT_STRING) ::: ^1;
function array_count_values ($a ::: array) ::: int[];
function array_flip ($a ::: array) ::: mixed[];
function in_array ($value ::: any, $a ::: array, $strict ::: bool = false) ::: bool;
function array_fill ($start_index ::: int, $num ::: int, $value ::: any) ::: ^3[];
function array_fill_keys ($a ::: array, $value ::: any) ::: ^2[];
function array_combine ($keys ::: array, $values ::: array) ::: ^2;
function range ($from, $to, $step ::: int = 1) ::: mixed[];//TODO
function array_push (&$a ::: array, $val2 ::: any, $val3 ::: any = TODO, $val4 ::: any = TODO, $val5 ::: any = TODO, $val6 ::: any = TODO) ::: int;
function array_pop (&$a ::: array) ::: ^1[*];
function array_sum ($a ::: array) ::: float;//TODO
function array_slice ($a ::: array, $offset ::: int, $length = null, $preserve_keys ::: bool = false) ::: ^1;
/** @kphp-extern-func-info cpp_template_call */
function array_pad ($a ::: array, $size ::: int, $value ::: any) ::: array< ^1[*] | ^3 >;
function array_column ($a ::: array, $column_key, $index_key = null) ::: array< ^1[*][*] > | false;
function array_unset (&$a ::: array, any $key) ::: ^1[*];

/**
 * @kphp-extern-func-info cpp_template_call cpp_variadic_call
 * @kphp-pure-function
 */
function min (...$a) ::: ^1[*];
/**
 * @kphp-extern-func-info cpp_template_call cpp_variadic_call
 * @kphp-pure-function
 */
function max (...$a) ::: ^1[*];

function array_filter ($a ::: array, callable(^1[*] $x):bool $callback = TODO) ::: ^1;
function array_filter_by_key ($a ::: array, callable(mixed $key):bool $callback) ::: ^1;
function array_map (callable(^2[*] $x):any $callback, $a ::: array) ::: ^1() [];
/** @kphp-extern-func-info cpp_template_call */
function array_reduce ($a ::: array, callable(^3 | ^2() $carry, ^1[*] $item):any $callback, $initial ::: any) ::: ^2() | ^3;
function array_reserve (&$a ::: array, $int_size ::: int, $string_size ::: int, $make_vector_if_possible ::: bool) ::: void;
function array_reserve_vector (&$a ::: array, $size ::: int) ::: void;
function array_reserve_map_int_keys (&$a ::: array, $size ::: int) ::: void;
function array_reserve_map_string_keys (&$a ::: array, $size ::: int) ::: void;
function array_reserve_from (&$a ::: array, $base ::: array) ::: void;
function array_is_vector ($a ::: array) ::: bool;
function array_is_list ($a ::: array) ::: bool;

function empty ($val ::: any) ::: bool;
function count ($val ::: any) ::: int;
function sizeof ($val ::: any) ::: int;
function gettype ($v ::: any) ::: string;
function is_scalar ($v ::: any) ::: bool;
function is_numeric ($v ::: mixed) ::: bool;
function is_null ($v ::: any) ::: bool;
function is_bool ($v ::: mixed) ::: bool;
function is_int ($v ::: mixed) ::: bool;
function is_integer ($v ::: mixed) ::: bool;
function is_long ($v ::: mixed) ::: bool;
function is_finite ($v ::: float) ::: bool;
function is_infinite ($v ::: float) ::: bool;
function is_nan ($v ::: float) ::: bool;
function is_float ($v ::: mixed) ::: bool;
function is_double ($v ::: mixed) ::: bool;
function is_real ($v ::: mixed) ::: bool;
function is_string ($v ::: mixed) ::: bool;
function is_array ($v ::: any) ::: bool;
function is_object ($v ::: any) ::: bool;
function get_class ($v ::: any) ::: string;
function get_hash_of_class (object $klass) ::: int;
function print_r ($v ::: any, $buffered ::: bool = false) ::: string;
function var_export ($v ::: any, $buffered ::: bool = false) ::: string;
function print ($v ::: string) ::: int;
function echo ($v ::: string) ::: void;
function dbg_echo ($v ::: string) ::: void;
function var_dump ($v ::: any) ::: void;

define('DATE_ATOM', "Y-m-d\TH:i:sP");
define('DATE_COOKIE', "l, d-M-y H:i:s T");
define('DATE_ISO8601', "Y-m-d\TH:i:sO");
define('DATE_RFC822', "D, d M y H:i:s O");
define('DATE_RFC850', "l, d-M-y H:i:s T");
define('DATE_RFC1036', "D, d M y H:i:s O");
define('DATE_RFC1123', "D, d M Y H:i:s O");
define('DATE_RFC2822', "D, d M Y H:i:s O");
define('DATE_RFC3339', "Y-m-d\TH:i:sP");
define('DATE_RSS', "D, d M Y H:i:s O");
define('DATE_W3C', "Y-m-d\TH:i:sP");

function checkdate ($month ::: int, $day ::: int, $year ::: int) ::: bool;
function date ($format ::: string, $timestamp ::: int = PHP_INT_MIN) ::: string;
function date_default_timezone_set ($s ::: string) ::: bool;
function date_default_timezone_get() ::: string;
function getdate ($timestamp ::: int = PHP_INT_MIN) ::: mixed[];
function gmdate ($format ::: string, $timestamp ::: int = PHP_INT_MIN) ::: string;
function gmmktime ($h ::: int = PHP_INT_MIN, $m ::: int = PHP_INT_MIN, $s ::: int = PHP_INT_MIN, $month ::: int = PHP_INT_MIN, $day ::: int = PHP_INT_MIN, $year ::: int = PHP_INT_MIN) ::: int;
function localtime ($timestamp ::: int = PHP_INT_MIN, $is_associative ::: bool = false) ::: mixed[];
function microtime ($get_as_float ::: bool = false) ::: mixed;
function mktime ($h ::: int = PHP_INT_MIN, $m ::: int = PHP_INT_MIN, $s ::: int = PHP_INT_MIN, $month ::: int = PHP_INT_MIN, $day ::: int = PHP_INT_MIN, $year ::: int = PHP_INT_MIN) ::: int;
function strftime ($format ::: string, $timestamp ::: int = PHP_INT_MIN) ::: string;
function strtotime ($time ::: string, $timestamp ::: int = PHP_INT_MIN) ::: int | false;
function date_parse ($time ::: string) : mixed[];
function date_parse_from_format ($format ::: string, $time ::: string) : mixed[];
function time() ::: int;
function hrtime (bool $as_number = false): mixed; // int[]|int

function debug_backtrace() ::: string[][];
function posix_getpid() ::: int;
function posix_getuid() ::: int;
function posix_getpwuid($uid ::: int) ::: mixed[] | false;
function getopt ($options ::: string, $longopt ::: array = array(), ?int &$rest_index = null) ::: mixed[] | false;
function gethostbynamel ($name ::: string) ::: string[] | false;
function inet_pton ($address ::: string) ::: string | false;

function pack ($pattern ::: string, ...$args) ::: string;
function unpack ($pattern ::: string, $data ::: string) ::: mixed[] | false;

define('JSON_UNESCAPED_UNICODE', 1);
define('JSON_FORCE_OBJECT', 16);
define('JSON_PRETTY_PRINT', 128); // TODO: add actual support
define('JSON_PARTIAL_OUTPUT_ON_ERROR', 512);
define('JSON_PRESERVE_ZERO_FRACTION', 1024);

function serialize($v ::: mixed) ::: string;
/** @kphp-pure-function */
function unserialize ($v ::: string) ::: mixed;
function json_encode ($v ::: mixed, $options ::: int = 0) ::: string | false;
function json_decode ($v ::: string, $assoc ::: bool = false) ::: mixed;

function msgpack_serialize($v ::: mixed) ::: string | null;
function msgpack_deserialize($v ::: string) ::: mixed;

/** @kphp-extern-func-info can_throw */
function msgpack_serialize_safe($v ::: mixed) ::: string;
/** @kphp-extern-func-info can_throw */
function msgpack_deserialize_safe($v ::: string) ::: mixed;

define('PREG_NO_ERROR', 0);
define('PREG_INTERNAL_ERROR', 1);
define('PREG_BACKTRACK_LIMIT_ERROR', 2);
define('PREG_RECURSION_LIMIT_ERROR', 3);
define('PREG_BAD_UTF8_ERROR', 4);
define('PREG_BAD_UTF8_OFFSET_ERROR', 5);

define('PREG_PATTERN_ORDER', 1);
define('PREG_SET_ORDER', 2);
define('PREG_OFFSET_CAPTURE', 4);
define('PREG_SPLIT_NO_EMPTY', 8);
define('PREG_SPLIT_DELIM_CAPTURE', 16);
define('PREG_SPLIT_OFFSET_CAPTURE', 32);

function preg_match ($regex ::: regexp, $subject ::: string, &$matches ::: mixed = TODO, $flags ::: int = 0, $offset ::: int = 0) ::: int | false;//TODO
function preg_match_all ($regex ::: regexp, $subject ::: string, &$matches ::: mixed = TODO, $flags ::: int = 0, $offset ::: int = 0) ::: int | false;//TODO
function preg_replace ($regex ::: regexp, $replace_val, $subject, $limit ::: int = -1, &$replace_count ::: int = TODO) ::: ^3|string|null|false;
function preg_replace_callback ($regex ::: regexp, callable(string[] $x):string $callback, $subject, $limit ::: int = -1, &$replace_count ::: int = TODO) ::: ^3|string|null;
function preg_quote ($str ::: string, $delimiter ::: string = '') ::: string;
function preg_last_error() ::: int;
function preg_split ($pattern ::: regexp, $subject ::: string, $limit ::: int = -1, $flags ::: int = 0) ::: mixed[] | false;

function shuffle (&$a ::: array) ::: void;
function sort (&$a ::: array, $flag ::: int = SORT_REGULAR) ::: void;
function rsort (&$a ::: array, $flag ::: int = SORT_REGULAR) ::: void;
function usort (&$a ::: array, callable(^1[*] $x, ^1[*] $y):int $callback) ::: void;
function asort (&$a ::: array, $flag ::: int = SORT_REGULAR) ::: void;
function arsort (&$a ::: array, $flag ::: int = SORT_REGULAR) ::: void;
function uasort (&$a ::: array, callable(^1[*] $x, ^1[*] $y):int $callback) ::: void;
function ksort (&$a ::: array, $flag ::: int = SORT_REGULAR) ::: void;
function krsort (&$a ::: array, $flag ::: int = SORT_REGULAR) ::: void;
function uksort (&$a ::: array, callable(mixed $x, mixed $y):int $callback) ::: void;
function natsort (&$a ::: array) ::: void;

function lcg_value() ::: float;
function uniqid ($prefix ::: string = '', $more_entropy ::: bool = false) ::: string;

function srand ($seed ::: int = PHP_INT_MIN) ::: void;
function rand ($l ::: int = TODO_OVERLOAD, $r ::: int = TODO_OVERLOAD) ::: int;
function getrandmax() ::: int;
function mt_srand ($seed ::: int = PHP_INT_MIN) ::: void;
function mt_rand ($l ::: int = TODO_OVERLOAD, $r ::: int = TODO_OVERLOAD) ::: int;
function mt_getrandmax() ::: int;

function hash_algos () ::: string[];
function hash_hmac_algos () ::: string[];
function hash ($algo ::: string, $data ::: string, $raw_output ::: bool = false) ::: string;
function hash_hmac ($algo ::: string, $data ::: string, $key ::: string, $raw_output ::: bool = false) ::: string;
function sha1 ($s ::: string, $raw_output ::: bool = false) ::: string;
function md5 ($s ::: string, $raw_output ::: bool = false) ::: string;
function md5_file ($s ::: string, $raw_output ::: bool = false) ::: string | false;
function crc32 ($s ::: string) ::: int;
function crc32_file ($s ::: string) ::: int;
function hash_equals(string $known_string, string $user_string) ::: bool;
/** @kphp-pure-function */
function cp1251 ($utf8_string ::: string) ::: string;

define('X509_PURPOSE_SSL_CLIENT'    ,     1);
define('X509_PURPOSE_SSL_SERVER'    ,     2);
define('X509_PURPOSE_NS_SSL_SERVER' ,     3);
define('X509_PURPOSE_SMIME_SIGN'    ,     4);
define('X509_PURPOSE_SMIME_ENCRYPT' ,     5);
define('X509_PURPOSE_CRL_SIGN'      ,     6);
define('X509_PURPOSE_ANY'           ,     7);
define('X509_PURPOSE_OCSP_HELPER'   ,     8);
define('X509_PURPOSE_TIMESTAMP_SIGN',     9);

define('OPENSSL_ALGO_SHA1'  ,  1);
define('OPENSSL_ALGO_MD5'   ,  2);
define('OPENSSL_ALGO_MD4'   ,  3);
define('OPENSSL_ALGO_MD2'   ,  4);
define('OPENSSL_ALGO_DSS1'  ,  5);
define('OPENSSL_ALGO_SHA224',  6);
define('OPENSSL_ALGO_SHA256',  7);
define('OPENSSL_ALGO_SHA384',  8);
define('OPENSSL_ALGO_SHA512',  9);
define('OPENSSL_ALGO_RMD160', 10);

define('OPENSSL_RAW_DATA', 1);
define('OPENSSL_ZERO_PADDING', 2);
define('OPENSSL_DONT_ZERO_PAD_KEY', 4);

function openssl_public_encrypt ($data ::: string, &$result ::: mixed, $key ::: string) ::: bool;
function openssl_private_decrypt ($data ::: string, &$result ::: mixed, $key ::: string) ::: bool;
function openssl_pkey_get_private ($key ::: string, $passphrase ::: string = '') ::: string | false;
function openssl_pkey_get_public ($key ::: string) ::: string | false;
function openssl_sign ($data ::: string, &$signature ::: string, $priv_key_id ::: string, $signature_alg ::: int = 1) ::: bool;
function openssl_verify ($data ::: string, $signature ::: string, $pub_key_id ::: string, $signature_alg ::: int = 1) ::: int;
function openssl_random_pseudo_bytes ($length ::: int) ::: string | false;
function openssl_x509_parse ($x509cert ::: string, $shortnames ::: bool = true) ::: mixed[] | false;
function openssl_x509_verify ($x509cert ::: string, $public_key ::: string) ::: int;
function openssl_x509_checkpurpose ($x509cert ::: string, $purpose ::: int) ::: mixed;

define('PKCS7_TEXT', 0x1);
define('PKCS7_NOCERTS', 0x2);
define('PKCS7_NOSIGS', 0x4);
define('PKCS7_NOCHAIN', 0x8);
define('PKCS7_NOINTERN', 0x10);
define('PKCS7_NOVERIFY', 0x20);
define('PKCS7_BINARY', 0x80);
define('PKCS7_DETACHED', 0x40);
define('PKCS7_NOATTR', 0x100);

function openssl_pkcs7_sign($infile ::: string, $outfile ::: string,
                            $sign_cert ::: string, $priv_key ::: string,
                            string[] $headers, $flags ::: int = PKCS7_DETACHED, $extra_certs ::: string = "") ::: bool;

function openssl_get_cipher_methods($aliases ::: bool = false) ::: string[];
function openssl_cipher_iv_length($method ::: string) ::: int | false;
function openssl_encrypt($data ::: string, $method ::: string, $key ::: string,  $options ::: int = 0, $iv ::: string  = '',
                         string &$tag = TODO, $aad ::: string = '', $tag_length ::: int = 16) ::: string | false;
function openssl_decrypt($data ::: string, $method ::: string, $key ::: string, $options ::: int = 0, $iv ::: string  = '',
                        $tag ::: string = '', $aad ::: string = '') ::: string | false;

define('ZLIB_ENCODING_RAW', -0x0f);
define('ZLIB_ENCODING_DEFLATE', 0x0f);
define('ZLIB_ENCODING_GZIP', 0x1f);

define('ZLIB_NO_FLUSH', 0);
define('ZLIB_PARTIAL_FLUSH', 1);
define('ZLIB_SYNC_FLUSH', 2);
define('ZLIB_FULL_FLUSH', 3);
define('ZLIB_FINISH', 4);
define('ZLIB_BLOCK', 5);
define('ZLIB_TREES', 6);

define('ZLIB_FILTERED', 1);
define('ZLIB_HUFFMAN_ONLY', 2);
define('ZLIB_RLE', 3);
define('ZLIB_FIXED', 4);
define('ZLIB_DEFAULT_STRATEGY', 0);

define('PHP_QUERY_RFC1738', 1);
define('PHP_QUERY_RFC3986', 2);

function deflate_init(int $encoding, array $options = []) ::: ?DeflateContext;
function deflate_add(DeflateContext $context, string $data, int $flush_mode = ZLIB_SYNC_FLUSH) ::: string | false;
function gzencode ($str ::: string, $level ::: int = -1) ::: string;
function gzdecode ($str ::: string) ::: string;
function gzcompress ($str ::: string, $level ::: int = -1) ::: string;
function gzuncompress ($str ::: string) ::: string;
function gzdeflate ($str ::: string, $level ::: int = -1) ::: string;
function gzinflate ($str ::: string) ::: string;
function base64_decode ($str ::: string, $strict ::: bool = false) ::: string | false;
function base64_encode ($str ::: string) ::: string;
function http_build_query ($str ::: array, $numeric_prefix ::: string = '', $arg_separator ::: string = '&', $enc_type ::: int = PHP_QUERY_RFC1738) ::: string;
function rawurldecode ($str ::: string) ::: string;
function rawurlencode ($str ::: string) ::: string;
function urldecode ($str ::: string) ::: string;
function urlencode ($str ::: string) ::: string;

define('PHP_URL_SCHEME', 0);
define('PHP_URL_HOST', 1);
define('PHP_URL_PORT', 2);
define('PHP_URL_USER', 3);
define('PHP_URL_PASS', 4);
define('PHP_URL_PATH', 5);
define('PHP_URL_QUERY', 6);
define('PHP_URL_FRAGMENT', 7);

function parse_url ($str ::: string, $component ::: int = -1) ::: mixed;

define('M_PI', 3.1415926535897932384626433832795);
define('M_E', 2.7182818284590452354);
define('M_LOG2E', 1.4426950408889634074);
define('M_LOG10E', 0.43429448190325182765);
define('M_LN2', 0.69314718055994530942);
define('M_LN10', 2.30258509299404568402);
define('M_PI_2', 1.57079632679489661923);
define('M_PI_4', 0.78539816339744830962);
define('M_1_PI', 0.31830988618379067154);
define('M_2_PI', 0.63661977236758134308);
define('M_SQRTPI', 1.77245385090551602729);
define('M_2_SQRTPI', 1.12837916709551257390);
define('M_SQRT2', 1.41421356237309504880);
define('M_SQRT3', 1.73205080756887729352);
define('M_SQRT1_2', 0.70710678118654752440);
define('M_LNPI', 1.14472988584940017414);
define('M_EULER', 0.57721566490153286061);

/** @kphp-pure-function */
function abs ($v ::: mixed) ::: ^1 | int;
/** @kphp-pure-function */
function acos ($v ::: float) ::: float;
/** @kphp-pure-function */
function acosh ($v ::: float) ::: float;
/** @kphp-pure-function */
function asin ($v ::: float) ::: float;
/** @kphp-pure-function */
function asinh ($v ::: float) ::: float;
/** @kphp-pure-function */
function atan ($v ::: float) ::: float;
/** @kphp-pure-function */
function atan2 ($y ::: float, $x ::: float) ::: float;
/** @kphp-pure-function */
function base_convert ($number ::: string, $frombase ::: int, $tobase ::: int) ::: string;
/** @kphp-pure-function */
function ceil ($v ::: float) ::: float;
/** @kphp-pure-function */
function cos ($v ::: float) ::: float;
/** @kphp-pure-function */
function cosh ($v ::: float) ::: float;
/** @kphp-pure-function */
function deg2rad ($v ::: float) ::: float;
/** @kphp-pure-function */
function exp ($v ::: float) ::: float;
/** @kphp-pure-function */
function floor ($v ::: float) ::: float;
/** @kphp-pure-function */
function log ($v ::: float, $base ::: float = 2.7182818284590452353602874713527) ::: float;
/** @kphp-pure-function */
function fmod ($x ::: float, $y ::: float) ::: float;
/** @kphp-pure-function */
function pi() ::: float;
/** @kphp-pure-function */
function round ($v ::: float, $precision ::: int = 0) ::: float;
/** @kphp-pure-function */
function sin ($v ::: float) ::: float;
/** @kphp-pure-function */
function sinh ($v ::: float) ::: float;
/** @kphp-pure-function */
function sqrt ($v ::: float) ::: float;
/** @kphp-pure-function */
function tan ($v ::: float) ::: float;
/** @kphp-pure-function */
function rad2deg ($v ::: float) ::: float;


define('ENT_HTML401', 0);
define('ENT_COMPAT', 0);
define('ENT_QUOTES', 1);
define('ENT_NOQUOTES', 2);

function addcslashes ($str ::: string, $what ::: string) ::: string;
function addslashes ($str ::: string) ::: string;
function bindec ($number ::: string) ::: int;
function bin2hex ($str ::: string) ::: string;
function chr ($v ::: int) ::: string;
function convert_cyr_string ($str ::: string, $from ::: string, $to ::: string) ::: string;
function count_chars ($str ::: string, $mode ::: int = 0) ::: mixed;
function decbin ($number ::: int) ::: string;
function dechex ($number ::: int) ::: string;
function hex2bin ($str ::: string) ::: string;
function hexdec ($number ::: string) ::: int;
function htmlentities ($str ::: string) ::: string;
function html_entity_decode ($str ::: string, $flags ::: int = ENT_COMPAT, $encoding ::: string = "cp1251") ::: string;
function htmlspecialchars ($str ::: string, $flags ::: int = ENT_COMPAT) ::: string;
function htmlspecialchars_decode ($str ::: string, $flags ::: int = ENT_COMPAT) ::: string;
function levenshtein ($str1 ::: string, $str2 ::: string) ::: int;
function mysql_escape_string ($str ::: string) ::: string;
function nl2br ($str ::: string, $is_xhtml = true) ::: string;
function number_format ($number ::: float, $decimals ::: int = 0, $dec_point = '.', $thousands_sep = ',') ::: string;
function parse_str ($str ::: string, &$arr ::: mixed) ::: void; // TODO: why no ::: array? // TODO because it is an output parameter, input can have any type and it's ok.
function ord ($c ::: string) ::: int;
function strcasecmp ($str1 ::: string, $str2 ::: string) ::: int;
function strcmp ($str1 ::: string, $str2 ::: string) ::: int;
function stripcslashes ($str ::: string) ::: string;
function stripslashes ($str ::: string) ::: string;
function strip_tags ($str ::: string, $allow ::: string|string[] = "") ::: string;
function strncmp ($str1 ::: string, $str2 ::: string, $len ::: int) ::: int;
function strnatcmp ($str1 ::: string, $str2 ::: string) ::: int;
function wordwrap ($str ::: string, $width ::: int = 75, $break ::: string = '\n', $cut ::: bool = false) ::: string;

function ip2long ($ip ::: string) ::: int | false;
function ip2ulong ($ip ::: string) ::: string | false;
function long2ip ($ip ::: int) ::: string;
function thread_pool_test_load($size ::: int, $n ::: int, $a ::: float, $b ::: float) ::: float;

function get_magic_quotes_gpc() ::: bool;
function php_sapi_name() ::: string;

define('STR_PAD_LEFT', 0);
define('STR_PAD_RIGHT', 1);
define('STR_PAD_BOTH', 2);

function str_pad ($input ::: string, $len ::: int, $pad_str ::: string = " ", $pad_type ::: int = STR_PAD_RIGHT) ::: string;
function str_repeat ($s ::: string, $multiplier ::: int) ::: string;

function lcfirst ($str ::: string) ::: string;
function ucfirst ($str ::: string) ::: string;
function ucwords ($str ::: string) ::: string;

function vprintf ($format ::: string, $args ::: array) ::: int;
function printf ($format ::: string, ...$args) ::: int;
function vsprintf ($format ::: string, $args ::: array) ::: string;
function sprintf ($format ::: string, ...$args) ::: string;
function vfprintf ($stream, $format ::: string, $args ::: array) ::: int;
function fprintf ($stream, $format ::: string, ...$args) ::: int;

function fputcsv ($stream, $fields ::: array, $delimiter = ",", $enclosure = "\"", $escape = "\\") ::: int | false;
function fgetcsv ($stream, $length = 0, $delimiter = ",", $enclosure = "\"", $escape = "\\") ::: mixed[] | false;

function strtr ($subject ::: string, $replace_pairs, $third = TODO) ::: string;//TODO
//function strtr ($subject, $from, $to);
function str_replace ($search, $replace, $subject, &$count ::: int = TODO) ::: ^3 | string;
function str_ireplace ($search, $replace, $subject, &$count ::: int = TODO) ::: ^3 | string;
function str_split ($str ::: string, $split_length ::: int = 1) ::: string[];
function strlen ($str ::: string) ::: int;
function strspn ($haystack ::: string, $char_list ::: string, $offset ::: int = 0) ::: int;
function strcspn ($haystack ::: string, $char_list ::: string, $offset ::: int = 0) ::: int;
function strpbrk ($haystack ::: string, $char_list ::: string) ::: string | false;
function strpos ($haystack ::: string, $needle, $offset ::: int = 0) ::: int | false;
function stripos ($haystack ::: string, $needle, $offset ::: int = 0) ::: int | false;
function strrpos ($haystack ::: string, $needle, $offset ::: int = 0) ::: int | false;
function strripos ($haystack ::: string, $needle, $offset ::: int = 0) ::: int | false;
function strstr ($haystack ::: string, $needle, $before_needle ::: bool = false) ::: string | false;
function stristr ($haystack ::: string, $needle, $before_needle ::: bool = false) ::: string | false;
function strrchr ($haystack ::: string, $needle ::: string) ::: string | false;
function strrev ($str ::: string) ::: string;
function strtolower ($str ::: string) ::: string;
function strtoupper ($str ::: string) ::: string;
/** @kphp-internal-param-readonly $str */
function substr ($str ::: string, $start ::: int, $length ::: int = PHP_INT_MAX) ::: string | false;
function substr_count ($haystack ::: string, $needle ::: string, $offset ::: int = 0, $length ::: int = PHP_INT_MAX) ::: int;
function substr_replace (string $str, string $replacement, $start ::: int, $length ::: int = PHP_INT_MAX) ::: string;
function substr_compare ($main_str ::: string, $str ::: string, $offset ::: int, $length ::: int = PHP_INT_MAX, $case_insensitivity ::: bool = false) ::: int | false;

function str_starts_with ($haystack ::: string, $needle ::: string) ::: bool;
function str_ends_with ($haystack ::: string, $needle ::: string) ::: bool;

/** @kphp-internal-param-readonly $s */
function trim ($s ::: string, $what ::: string = " \n\r\t\v\0") ::: string;
function ltrim ($s ::: string, $what ::: string = " \n\r\t\v\0") ::: string;
function rtrim ($s ::: string, $what ::: string = " \n\r\t\v\0") ::: string;

function xor_strings ($s ::: string, $t ::: string) ::: string;
function similar_text ($first ::: string, $second ::: string, float &$percent = TODO) ::: int;

function extension_loaded(string $extension): bool;

function ctype_alnum(mixed $text): bool;
function ctype_alpha(mixed $text): bool;
function ctype_cntrl(mixed $text): bool;
function ctype_digit(mixed $text): bool;
function ctype_graph(mixed $text): bool;
function ctype_lower(mixed $text): bool;
function ctype_print(mixed $text): bool;
function ctype_punct(mixed $text): bool;
function ctype_space(mixed $text): bool;
function ctype_upper(mixed $text): bool;
function ctype_xdigit(mixed $text): bool;

define('LC_ALL', 6);
define('LC_COLLATE', 3);
define('LC_CTYPE', 0);
define('LC_MONETARY', 4);
define('LC_NUMERIC', 1);
define('LC_TIME', 2);
define('LC_MESSAGES', 5);

function setlocale ($category ::: int, $locale ::: string) ::: string | false;

function iconv ($input_encoding ::: string, $output_encoding ::: string, $input_str ::: string) ::: string | false;

<<<<<<< HEAD
=======
function mb_check_encoding ($str ::: string, $encoding ::: string = "cp1251") ::: bool;
function mb_strlen ($str ::: string, $encoding ::: string = "cp1251") ::: int;
function mb_strpos ($haystack ::: string, $needle ::: string, $offset ::: int = 0, $encoding ::: string = "cp1251") ::: int | false;
function mb_stripos ($haystack ::: string, $needle ::: string, $offset ::: int = 0, $encoding ::: string = "cp1251") ::: int | false;
function mb_strtolower ($str ::: string, $encoding ::: string = "cp1251") ::: string;
function mb_strtoupper ($str ::: string, $encoding ::: string = "cp1251") ::: string;
function mb_substr ($str ::: string, $start ::: int, $length ::: mixed = PHP_INT_MAX, $encoding ::: string = "cp1251") ::: string;

>>>>>>> dfbdaa3f
define('PHP_ROUND_HALF_UP', 123423141);
define('PHP_ROUND_HALF_DOWN', 123423144);
define('PHP_ROUND_HALF_EVEN', 123423145);
define('PHP_ROUND_HALF_ODD', 123423146);

function bcscale ($scale ::: int) ::: void;
function bcdiv ($lhs ::: string, $rhs ::: string, $scale ::: int = PHP_INT_MIN) ::: string;
function bcmod ($lhs ::: string, $rhs ::: string, $scale ::: int = PHP_INT_MIN) ::: string;
function bcpow ($lhs ::: string, $rhs ::: string, $scale ::: int = PHP_INT_MIN) ::: string;
function bcadd ($lhs ::: string, $rhs ::: string, $scale ::: int = PHP_INT_MIN) ::: string;
function bcsub ($lhs ::: string, $rhs ::: string, $scale ::: int = PHP_INT_MIN) ::: string;
function bcmul ($lhs ::: string, $rhs ::: string, $scale ::: int = PHP_INT_MIN) ::: string;
function bccomp ($lhs ::: string, $rhs ::: string, $scale ::: int = PHP_INT_MIN) ::: int;
function bcsqrt($num ::: string, $scale ::: int = PHP_INT_MIN): string;

function mysqli_errno(\mysqli $dn) ::: int;
function mysqli_error(\mysqli $dn) ::: string;

define('MYSQLI_ASSOC', 1);

function mysqli_affected_rows(\mysqli $dn) ::: int;
function mysqli_fetch_array($query_id ::: int, $result_type ::: int) ::: mixed[] | null;
function mysqli_insert_id(\mysqli $dn) ::: int;
function mysqli_num_rows($query_id ::: int) ::: int;
function mysqli_query(\mysqli $dn, $query ::: string) ::: mixed;
function mysqli_connect($host ::: string, $username ::: string, $password ::: string, $db_name ::: string, $port ::: int) ::: \mysqli;
function mysqli_select_db(\mysqli $dn, $name ::: string) ::: bool;


function function_exists ($func_name ::: mixed) ::: bool;

define('FILE_APPEND', 1);

function basename ($name ::: string, $suffix ::: string = '') ::: string;
function chmod ($name ::: string, $mode ::: int) ::: bool;
function clearstatcache() ::: void;
function copy ($from ::: string, $to ::: string) ::: bool;
function dirname ($name ::: string) ::: string;
function file ($name ::: string) ::: string[] | false;
function file_get_contents ($name ::: string) ::: string | false;
function file_put_contents ($name ::: string, $content ::: mixed, $flags ::: int = 0) ::: int | false;
function file_exists ($name ::: string) ::: bool;
function filesize ($name ::: string) ::: int | false;
function filectime ($name ::: string) ::: int | false;
function filemtime ($name ::: string) ::: int | false;
function is_dir ($name ::: string) ::: bool;
function is_file ($name ::: string) ::: bool;
function is_readable ($name ::: string) ::: bool;
function is_writeable ($name ::: string) ::: bool;
function mkdir ($name ::: string, $mode ::: int = 0777, $recursive ::: bool = false) ::: bool;
function php_uname ($mode ::: string = "a") ::: string;
function rename ($oldname ::: string, $newname ::: string) ::: bool;
function realpath ($path ::: string) ::: string | false;
function tempnam ($dir ::: string, $prefix ::: string) ::: string | false;
function unlink ($name ::: string) ::: bool;
function scandir ($directory ::: string) ::: string[] | false;
function sleep ($seconds ::: int) ::: void;
function usleep ($micro_seconds ::: int) ::: void;

function getimagesize ($name ::: string) ::: mixed;

define('IMAGETYPE_UNKNOWN', 0);
define('IMAGETYPE_GIF', 1);
define('IMAGETYPE_JPEG', 2);
define('IMAGETYPE_PNG', 3);
define('IMAGETYPE_SWF', 4);
define('IMAGETYPE_PSD', 5);
define('IMAGETYPE_BMP', 6);
define('IMAGETYPE_TIFF_II', 7);
define('IMAGETYPE_TIFF_MM', 8);
define('IMAGETYPE_JPC', 9);
define('IMAGETYPE_JPEG2000', 9);
define('IMAGETYPE_JP2', 10);

/** Memcached **/

define('MEMCACHE_COMPRESSED', 2);

/** vkext **/
function vk_utf8_to_win ($text ::: string, $max_len ::: int = 0, $exit_on_error ::: bool = false) ::: string;
function vk_win_to_utf8 ($text ::: string, $escape ::: bool = true) ::: string;
function vk_flex ($name ::: string, $case_name ::: string, $sex ::: int, $type ::: string, $lang_id ::: int = 0) ::: string;
function vk_json_encode ($v ::: mixed) ::: string | false;
/** @kphp-extern-func-info can_throw */
function vk_json_encode_safe ($v ::: mixed) ::: string;
function vk_whitespace_pack ($str ::: string, $html_opt ::: bool = false) ::: string;
function vk_sp_simplify ($str ::: string) ::: string;
function vk_sp_full_simplify ($str ::: string) ::: string;
function vk_sp_deunicode ($str ::: string) ::: string;
function vk_sp_to_upper ($str ::: string) ::: string;
function vk_sp_to_lower ($str ::: string) ::: string;
function vk_sp_to_sort ($str ::: string) ::: string;
function vk_sp_remove_repeats ($str ::: string) ::: string;
function vk_sp_to_cyrillic ($str ::: string) ::: string;
function vk_sp_words_only ($str ::: string) ::: string;

function vk_stats_hll_merge($str ::: mixed) ::: string | false;
function vk_stats_hll_count($hll ::: string) ::: float | false;
function vk_stats_hll_create($a ::: array = array(), $size ::: int = 256) ::: string | false;
function vk_stats_hll_add($hll ::: string, $a ::: array) ::: string | false;
function vk_stats_hll_pack($hll ::: string) ::: string | false;
function vk_stats_hll_unpack($hll ::: string) ::: string | false;
function vk_stats_hll_is_packed($hll ::: string) ::: bool;

/** @kphp-extern-func-info cpp_template_call */
function vk_dot_product ($a ::: array, $b ::: array) ::: ^1[*] | ^2[*];

/** defined in kphp_core.h **/
function likely ($x ::: bool) ::: bool;
function unlikely ($x ::: bool) ::: bool;

/** exceptions **/
function err ($file ::: string, $line ::: int, $code ::: string, $desc ::: string = '') ::: Exception;

/** rpc fetch **/
/** @kphp-extern-func-info can_throw */
function fetch_int () ::: int;
/** @kphp-extern-func-info can_throw */
function fetch_long () ::: int;
/** @kphp-extern-func-info can_throw */
function fetch_double () ::: float;
/** @kphp-extern-func-info can_throw */
function fetch_float () ::: float;
/** @kphp-extern-func-info can_throw */
function fetch_string () ::: string;
/** @kphp-extern-func-info can_throw */
function fetch_string_as_int () ::: int;
/** @kphp-extern-func-info can_throw */
function fetch_memcache_value () ::: mixed;
function fetch_eof () ::: bool;
/** @kphp-extern-func-info can_throw */
function fetch_end () ::: bool;

/** @kphp-extern-func-info can_throw */
function fetch_lookup_int () ::: int;
/** @kphp-extern-func-info can_throw */
function fetch_lookup_data ($x4_bytes_length ::: int) ::: string;

function rpc_parse ($data) ::: bool;

final class RpcConnection {
    private function __construct();
}

/** rpc store **/
function new_rpc_connection ($str ::: string, $port ::: int, $actor_id ::: mixed = 0, $timeout ::: float = 0.3, $connect_timeout ::: float = 0.3, $reconnect_timeout ::: float = 17.0) ::: \RpcConnection; // TODO: make actor_id int
function store_gzip_pack_threshold ($pack_threshold_bytes ::: int) ::: void;
function store_start_gzip_pack() ::: void;
function store_finish_gzip_pack ($pack_threshold_bytes ::: int) ::: void;
function rpc_clean() ::: bool;
function store_header ($actor_id ::: mixed, $flags ::: int = 0) ::: bool;
function store_error ($error_code ::: int, $error_text ::: string) ::: bool;
function store_raw ($v ::: string) ::: bool;
function set_fail_rpc_on_int32_overflow ($fail_rpc ::: bool) ::: bool;
function store_int ($v ::: int) ::: bool;
function store_long ($v ::: int) ::: bool;
function store_double ($v ::: float) ::: bool;
function store_float ($v ::: float) ::: bool;
function store_string ($v ::: string) ::: bool;
function store_many (...$args) ::: bool;
function store_finish() ::: bool;
function rpc_send (\RpcConnection $rpc_conn, $timeout ::: float = -1.0) ::: int;
function rpc_send_noflush (\RpcConnection $rpc_conn, $timeout ::: float = -1.0) ::: int;
function rpc_flush () ::: void;
/** @kphp-extern-func-info resumable */
function rpc_get ($request_id ::: int) ::: string | false;
function rpc_get_synchronously ($request_id ::: int) ::: string | false;
/** @kphp-extern-func-info resumable */
function rpc_get_and_parse ($request_id ::: int) ::: bool;
function rpc_queue_create ($request_ids ::: mixed = TODO) ::: int;
function rpc_queue_push ($queue_id ::: int, $request_ids ::: mixed) ::: int;
function rpc_queue_empty ($queue_id ::: int) ::: bool;
/** @kphp-extern-func-info resumable */
function rpc_queue_next ($queue_id ::: int, $timeout ::: float = -1.0) ::: int | false;
function rpc_queue_next_synchronously ($queue_id ::: int) ::: int | false;
/** @kphp-extern-func-info resumable */
function rpc_wait ($request_id ::: int) ::: bool;
/** @kphp-extern-func-info resumable */
function rpc_wait_concurrently ($request_id ::: int) ::: bool;

/** @kphp-extern-func-info can_throw */
function rpc_mc_parse_raw_wildcard_with_flags_to_array ($raw_result ::: string, &$result ::: array) ::: bool;

function rpc_tl_query_one (\RpcConnection $rpc_conn, $arr ::: mixed, $timeout ::: float = -1.0) ::: int;
function rpc_tl_query (\RpcConnection $rpc_conn, $arr ::: array, $timeout ::: float = -1.0, $ignore_answer ::: bool = false) ::: int[];
/** @kphp-extern-func-info resumable */
function rpc_tl_query_result_one ($query_id ::: int) ::: mixed[];
/** @kphp-extern-func-info resumable */
function rpc_tl_query_result ($query_ids ::: array) ::: mixed[][];
function rpc_tl_query_result_synchronously ($query_ids ::: array) ::: mixed[][];
function rpc_tl_pending_queries_count () ::: int;

/** @kphp-tl-class */
interface RpcFunction {
  public function getTLFunctionName() : string;
}

/** @kphp-tl-class */
interface RpcFunctionReturnResult {}

// type ReqResult <=> RpcResponse
/** @kphp-tl-class */
interface RpcResponse {
  public function getResult() : @tl\RpcFunctionReturnResult;
  public function getHeader() : @tl\_common\Types\rpcResponseHeader;
  public function getError() : @tl\_common\Types\rpcResponseError;
  public function isError() : bool;
}

/** @kphp-extern-func-info tl_common_h_dep */
function typed_rpc_tl_query_one (\RpcConnection $connection, @tl\RpcFunction $query_function, $timeout ::: float = -1.0) ::: int;
/** @kphp-extern-func-info tl_common_h_dep */
function typed_rpc_tl_query (\RpcConnection $connection, @tl\RpcFunction[] $query_functions, $timeout ::: float = -1.0, $ignore_answer ::: bool = false) ::: int[];
/** @kphp-extern-func-info tl_common_h_dep resumable */
function typed_rpc_tl_query_result_one (int $query_id) ::: @tl\RpcResponse;
/** @kphp-extern-func-info tl_common_h_dep resumable */
function typed_rpc_tl_query_result (int[] $query_ids) ::: @tl\RpcResponse[];
/** @kphp-extern-func-info tl_common_h_dep */
function typed_rpc_tl_query_result_synchronously (int[] $query_ids) ::: @tl\RpcResponse[];

/** @kphp-extern-func-info can_throw */
function rpc_server_fetch_request() ::: @tl\RpcFunction;
/** @kphp-extern-func-info can_throw */
function rpc_server_store_response(@tl\RpcFunctionReturnResult $response) ::: void;

/** @kphp-extern-func-info can_throw resumable cpp_template_call */
function wait(future<any> | false $id, float $timeout = -1.0) ::: ^1[*] | null;
/** @kphp-extern-func-info can_throw resumable cpp_template_call */
function wait_multi (future<any>[] $resumables) ::: (^1[*][*] | null)[];
/** @kphp-extern-func-info can_throw cpp_template_call */
function wait_synchronously (future<any> | false $id) ::: ^1[*] | null;
/** @kphp-extern-func-info resumable */
function wait_concurrently ($id ::: future<any>) ::: bool;
function wait_queue_create (array< future<any> | false > $request_ids = []) ::: future_queue<^1[*][*]>;
function wait_queue_push (future_queue<any> &$queue_id, future<any> | false $request_ids) ::: void;
function wait_queue_empty (future_queue<any> $queue_id) ::: bool;
/** @kphp-extern-func-info resumable */
function wait_queue_next (future_queue<any> $queue_id, $timeout ::: float = -1.0) ::: future<^1[*]> | false;
function wait_queue_next_synchronously (future_queue<any> $queue_id) ::: future<^1[*]> | false;
/** @kphp-extern-func-info resumable */
function sched_yield() ::: void;
/** @kphp-extern-func-info resumable */
function sched_yield_sleep($timeout ::: float) ::: void;
function get_running_fork_id() ::: future <void>;
function get_fork_stat(future<any> $fork) ::: mixed[] | false;

function query_x2 ($x ::: int) ::: int;

/**
 * conversions
 * they should be there to work in array_map and similar
 * as function calls they are replaced by builtins anyway
 **/
function boolval ($v ::: any) ::: bool;
function intval ($v ::: mixed) ::: int;
function floatval ($v ::: mixed) ::: float;
function strval ($v ::: mixed) ::: string;

/** files **/
define('STDIN', 'php://stdin');
define('STDOUT', 'php://stdout');
define('STDERR', 'php://stderr');

define('SEEK_SET', 0);
define('SEEK_END', 1);
define('SEEK_CUR', 2);

function fopen ($filename ::: string, $mode ::: string) ::: mixed;
function fwrite ($stream, $text ::: string) ::: int | false;
function fseek ($stream, $offset ::: int, $whence ::: int = SEEK_SET) ::: int;
function rewind ($stream) ::: bool;
function ftell ($stream) ::: int | false;
function fread ($stream, $length ::: int) ::: string | false;
function fgetc ($stream) ::: string | false;
function fgets ($stream, $length ::: int = -1) ::: string | false;
function fpassthru ($stream) ::: int | false;
function fflush ($stream) ::: bool;
function feof ($stream) ::: bool;
function fclose ($stream) ::: bool;

function stream_context_create ($options ::: mixed = array()) ::: mixed;
function stream_context_set_option (&$context, $options_or_wrapper_name ::: mixed, $option ::: string = TODO, $value ::: mixed = TODO) ::: bool;

define('STREAM_CLIENT_CONNECT', 1);
define('DEFAULT_SOCKET_TIMEOUT', 60);

function stream_socket_client ($url ::: string, &$error_number ::: mixed = TODO, &$error_description ::: mixed = TODO, $timeout ::: float = DEFAULT_SOCKET_TIMEOUT, $flags ::: int = STREAM_CLIENT_CONNECT, $context = null) ::: mixed;
function stream_set_blocking ($stream, $mode ::: bool) ::: bool;
function stream_set_write_buffer ($stream, $size ::: int) ::: bool;
function stream_set_read_buffer ($stream, $size ::: int) ::: bool;
function stream_select (&$read, &$write, &$except, $tv_sec, $tv_usec ::: int = 0) ::: int | false;


function is_uploaded_file ($filename ::: string) ::: bool;
function move_uploaded_file ($oldname ::: string, $newname ::: string) ::: bool;

define('UPLOAD_ERR_OK', 0);
define('UPLOAD_ERR_INI_SIZE', 1);
define('UPLOAD_ERR_FORM_SIZE', 2);
define('UPLOAD_ERR_PARTIAL', 3);
define('UPLOAD_ERR_NO_FILE', 4);
define('UPLOAD_ERR_NO_TMP_DIR', 6);
define('UPLOAD_ERR_CANT_WRITE', 7);
define('UPLOAD_ERR_EXTENSION', 8);

function mail ($to ::: string, $subject ::: string, $message ::: string, $additional_headers ::: string = "") ::: bool;

function curl_init ($url ::: string = "") ::: int;
function curl_reset ($curl_handle ::: int) ::: void;
function curl_setopt ($curl_handle ::: int, $option ::: int, $value ::: mixed) ::: bool;
function curl_setopt_array ($curl_handle ::: int, $options ::: array) ::: bool;
function curl_exec ($curl_handle ::: int) ::: mixed;
function curl_getinfo ($curl_handle ::: int, $option ::: int = 0) ::: mixed;
function curl_error ($curl_handle ::: int) ::: string;
function curl_errno ($curl_handle ::: int) ::: int;
function curl_close ($curl_handle ::: int) ::: void;

/** @kphp-extern-func-info resumable */
function curl_exec_concurrently($curl_handle ::: int, $timeout ::: float = 1.0): string|false;

function curl_multi_init () ::: int;
function curl_multi_add_handle ($multi_handle ::: int, $curl_handle ::: int) ::: int|false;
function curl_multi_getcontent ($curl_handle ::: int ) ::: string|false|null;
function curl_multi_setopt ($multi_handle ::: int, $option ::: int, $value ::: int) ::: bool;
function curl_multi_exec ($multi_handle ::: int, &$still_running ::: int) ::: int|false;
function curl_multi_select ($multi_handle ::: int, $timeout ::: float = 1.0) ::: int|false;
function curl_multi_info_read ($multi_handle ::: int, &$msgs_in_queue ::: int = TODO) ::: int[]|false;
function curl_multi_remove_handle ($multi_handle ::: int, $curl_handle ::: int) ::: int|false;
function curl_multi_errno ($multi_handle ::: int) ::: int|false;
function curl_multi_close ($multi_handle ::: int) ::: void;
function curl_multi_strerror ($errornum ::: int) ::: string|null;


define('CURLINFO_EFFECTIVE_URL', 100000);
define('CURLINFO_RESPONSE_CODE', 100001);
define('CURLINFO_HTTP_CODE', CURLINFO_RESPONSE_CODE);
define('CURLINFO_FILETIME', 100002);
define('CURLINFO_TOTAL_TIME', 100003);
define('CURLINFO_NAMELOOKUP_TIME', 100004);
define('CURLINFO_CONNECT_TIME', 100005);
define('CURLINFO_PRETRANSFER_TIME', 100006);
define('CURLINFO_STARTTRANSFER_TIME', 100007);
define('CURLINFO_REDIRECT_COUNT', 100008);
define('CURLINFO_REDIRECT_TIME', 100009);
define('CURLINFO_SIZE_UPLOAD', 100010);
define('CURLINFO_SIZE_DOWNLOAD', 100011);
define('CURLINFO_SPEED_UPLOAD', 100012);
define('CURLINFO_HEADER_SIZE', 100013);
define('CURLINFO_REQUEST_SIZE', 100014);
define('CURLINFO_SSL_VERIFYRESULT', 100015);
define('CURLINFO_CONTENT_LENGTH_DOWNLOAD', 100016);
define('CURLINFO_CONTENT_LENGTH_UPLOAD', 100017);
define('CURLINFO_CONTENT_TYPE', 100018);
define('CURLINFO_PRIVATE', 100019);
define('CURLINFO_SPEED_DOWNLOAD', 100020);
define('CURLINFO_REDIRECT_URL', 100021);
define('CURLINFO_PRIMARY_IP', 100022);
define('CURLINFO_PRIMARY_PORT', 100023);
define('CURLINFO_LOCAL_IP', 100024);
define('CURLINFO_LOCAL_PORT', 100025);
define('CURLINFO_HTTP_CONNECTCODE', 100026);
define('CURLINFO_HTTPAUTH_AVAIL', 100027);
define('CURLINFO_PROXYAUTH_AVAIL', 100028);
define('CURLINFO_OS_ERRNO', 100029);
define('CURLINFO_NUM_CONNECTS', 100030);
define('CURLINFO_FTP_ENTRY_PATH', 100031);
define('CURLINFO_APPCONNECT_TIME', 100032);
define('CURLINFO_CONDITION_UNMET', 100033);
define('CURLINFO_RTSP_CLIENT_CSEQ', 100034);
define('CURLINFO_RTSP_CSEQ_RECV', 100035);
define('CURLINFO_RTSP_SERVER_CSEQ', 100036);
define('CURLINFO_RTSP_SESSION_ID', 100037);

define('CURLOPT_ADDRESS_SCOPE', 200000);
define('CURLOPT_APPEND', 200001);
define('CURLOPT_AUTOREFERER', 200002);
define('CURLOPT_BUFFERSIZE', 200003);
define('CURLOPT_CONNECT_ONLY', 200004);
define('CURLOPT_CONNECTTIMEOUT', 200005);
define('CURLOPT_CONNECTTIMEOUT_MS', 200006);
define('CURLOPT_COOKIESESSION', 200007);
define('CURLOPT_CRLF', 200008);
define('CURLOPT_DIRLISTONLY', 200009);
define('CURLOPT_DNS_CACHE_TIMEOUT', 200010);
define('CURLOPT_FAILONERROR', 200011);
define('CURLOPT_FILETIME', 200012);
define('CURLOPT_FOLLOWLOCATION', 200013);
define('CURLOPT_FORBID_REUSE', 200014);
define('CURLOPT_FRESH_CONNECT', 200015);
define('CURLOPT_FTP_CREATE_MISSING_DIRS', 200016);
define('CURLOPT_FTP_RESPONSE_TIMEOUT', 200017);
define('CURLOPT_FTP_SKIP_PASV_IP', 200018);
define('CURLOPT_FTP_USE_EPRT', 200019);
define('CURLOPT_FTP_USE_EPSV', 200020);
define('CURLOPT_FTP_USE_PRET', 200021);
define('CURLOPT_HEADER', 200022);
define('CURLOPT_HTTP_CONTENT_DECODING', 200023);
define('CURLOPT_HTTP_TRANSFER_DECODING', 200024);
define('CURLOPT_HTTPGET', 200025);
define('CURLOPT_HTTPPROXYTUNNEL', 200026);
define('CURLOPT_IGNORE_CONTENT_LENGTH', 200027);
define('CURLOPT_INFILESIZE', 200028);
define('CURLOPT_LOW_SPEED_LIMIT', 200029);
define('CURLOPT_LOW_SPEED_TIME', 200030);
define('CURLOPT_MAXCONNECTS', 200031);
define('CURLOPT_MAXFILESIZE', 200032);
define('CURLOPT_MAXREDIRS', 200033);
define('CURLOPT_NETRC', 200034);
define('CURLOPT_NEW_DIRECTORY_PERMS', 200035);
define('CURLOPT_NEW_FILE_PERMS', 200036);
define('CURLOPT_NOBODY', 200037);
define('CURLOPT_PORT', 200038);
define('CURLOPT_POST', 200039);
define('CURLOPT_PROXY_TRANSFER_MODE', 200040);
define('CURLOPT_PROXYPORT', 200041);
define('CURLOPT_RESUME_FROM', 200042);
define('CURLOPT_SOCKS5_GSSAPI_NEC', 200043);
define('CURLOPT_SSL_SESSIONID_CACHE', 200044);
define('CURLOPT_SSL_VERIFYHOST', 200045);
define('CURLOPT_SSL_VERIFYPEER', 200046);
define('CURLOPT_TCP_NODELAY', 200047);
define('CURLOPT_TFTP_BLKSIZE', 200048);
define('CURLOPT_TIMEOUT', 200049);
define('CURLOPT_TIMEOUT_MS', 200050);
define('CURLOPT_TRANSFERTEXT', 200051);
define('CURLOPT_UNRESTRICTED_AUTH', 200052);
define('CURLOPT_UPLOAD', 200053);
define('CURLOPT_VERBOSE', 200054);
define('CURLOPT_WILDCARDMATCH', 200055);
define('CURLOPT_PROXYTYPE', 200056);
define('CURLOPT_SSLVERSION', 200057);
define('CURLOPT_HTTPAUTH', 200058);
define('CURLOPT_PROXYAUTH', 200059);
define('CURLOPT_IPRESOLVE', 200060);
define('CURLOPT_FTPSSLAUTH', 200061);
define('CURLOPT_FTP_FILEMETHOD', 200062);
define('CURLOPT_CAINFO', 200063);
define('CURLOPT_CAPATH', 200064);
define('CURLOPT_COOKIE', 200065);
define('CURLOPT_COOKIEFILE', 200066);
define('CURLOPT_COOKIEJAR', 200067);
define('CURLOPT_COOKIELIST', 200068);
define('CURLOPT_CRLFILE', 200069);
define('CURLOPT_CUSTOMREQUEST', 200070);
define('CURLOPT_EGDSOCKET', 200071);
define('CURLOPT_FTP_ACCOUNT', 200072);
define('CURLOPT_FTP_ALTERNATIVE_TO_USER', 200073);
define('CURLOPT_FTPPORT', 200074);
define('CURLOPT_INTERFACE', 200075);
define('CURLOPT_ISSUERCERT', 200076);
define('CURLOPT_KRBLEVEL', 200077);
define('CURLOPT_MAIL_FROM', 200078);
define('CURLOPT_NETRC_FILE', 200079);
define('CURLOPT_NOPROXY', 200080);
define('CURLOPT_PASSWORD', 200081);
define('CURLOPT_PROXY', 200082);
define('CURLOPT_PROXYPASSWORD', 200083);
define('CURLOPT_PROXYUSERNAME', 200084);
define('CURLOPT_PROXYUSERPWD', 200085);
define('CURLOPT_RANDOM_FILE', 200086);
define('CURLOPT_RANGE', 200087);
define('CURLOPT_REFERER', 200088);
define('CURLOPT_RTSP_SESSION_ID', 200089);
define('CURLOPT_RTSP_STREAM_URI', 200090);
define('CURLOPT_RTSP_TRANSPORT', 200091);
define('CURLOPT_SOCKS5_GSSAPI_SERVICE', 200092);
define('CURLOPT_SSH_HOST_PUBLIC_KEY_MD5', 200093);
define('CURLOPT_SSH_KNOWNHOSTS', 200094);
define('CURLOPT_SSH_PRIVATE_KEYFILE', 200095);
define('CURLOPT_SSH_PUBLIC_KEYFILE', 200096);
define('CURLOPT_SSLCERT', 200097);
define('CURLOPT_SSLCERTTYPE', 200098);
define('CURLOPT_SSLENGINE', 200099);
define('CURLOPT_SSLENGINE_DEFAULT', 200100);
define('CURLOPT_SSLKEY', 200101);
define('CURLOPT_SSLKEYPASSWD', 200102);
define('CURLOPT_SSLKEYTYPE', 200103);
define('CURLOPT_SSL_CIPHER_LIST', 200104);
define('CURLOPT_URL', 200105);
define('CURLOPT_USERAGENT', 200106);
define('CURLOPT_USERNAME', 200107);
define('CURLOPT_USERPWD', 200108);
define('CURLOPT_HTTP200ALIASES', 200109);
define('CURLOPT_HTTPHEADER', 200110);
define('CURLOPT_POSTQUOTE', 200111);
define('CURLOPT_PREQUOTE', 200112);
define('CURLOPT_QUOTE', 200113);
define('CURLOPT_MAIL_RCPT', 200114);
define('CURLOPT_POSTFIELDS', 200115);
define('CURLOPT_MAX_RECV_SPEED_LARGE', 200116);
define('CURLOPT_MAX_SEND_SPEED_LARGE', 200117);
define('CURLOPT_PUT', 200118);
define('CURLOPT_RESOLVE', 200119);
define('CURLOPT_HTTP_VERSION', 200120);
define('CURLOPT_SSL_ENABLE_ALPN', 200121);
define('CURLOPT_SSL_ENABLE_NPN', 200122);
define('CURLOPT_TCP_KEEPALIVE', 200123);
define('CURLOPT_TCP_KEEPIDLE', 200124);
define('CURLOPT_TCP_KEEPINTVL', 200125);
define('CURLOPT_PRIVATE', 200126);
define('CURLOPT_ACCEPT_ENCODING', 200127);

define('CURLPROXY_HTTP', 400000);
define('CURLPROXY_HTTP_1_0', 400001);
define('CURLPROXY_SOCKS4', 400002);
define('CURLPROXY_SOCKS5', 400003);
define('CURLPROXY_SOCKS4A', 400004);
define('CURLPROXY_SOCKS5_HOSTNAME', 400005);

define('CURL_SSLVERSION_DEFAULT', 0);
define('CURL_SSLVERSION_TLSv1', 1);
define('CURL_SSLVERSION_SSLv2', 2);
define('CURL_SSLVERSION_SSLv3', 3);
define('CURL_SSLVERSION_TLSv1_0', 4);
define('CURL_SSLVERSION_TLSv1_1', 5);
define('CURL_SSLVERSION_TLSv1_2', 6);

define('CURLAUTH_BASIC', 600001);
define('CURLAUTH_DIGEST', 600002);
// curl-kphp-vk не поддеживает эту опцию
// define('CURLAUTH_GSSNEGOTIATE', 600004);
define('CURLAUTH_NTLM', 600008);
define('CURLAUTH_ANYSAFE', 600014);
define('CURLAUTH_ANY', 600015);

define('CURL_IPRESOLVE_WHATEVER', 700000);
define('CURL_IPRESOLVE_V4', 700001);
define('CURL_IPRESOLVE_V6', 700002);

define('CURLFTPAUTH_DEFAULT', 800000);
define('CURLFTPAUTH_SSL', 800001);
define('CURLFTPAUTH_TLS', 800002);

define('CURLFTPMETHOD_MULTICWD', 900000);
define('CURLFTPMETHOD_NOCWD', 900001);
define('CURLFTPMETHOD_SINGLECWD', 900002);

define('CURLOPT_RETURNTRANSFER', 1234567);
define('CURLINFO_HEADER_OUT', 7654321);

define('CURLMOPT_PIPELINING', 1000);
define('CURLMOPT_MAXCONNECTS', 1001);
define('CURLMOPT_CHUNK_LENGTH_PENALTY_SIZE', 1002);
define('CURLMOPT_CONTENT_LENGTH_PENALTY_SIZE', 1003);
define('CURLMOPT_MAX_HOST_CONNECTIONS', 1004);
define('CURLMOPT_MAX_PIPELINE_LENGTH', 1005);
define('CURLMOPT_MAX_TOTAL_CONNECTIONS', 1006);

define('CURLPIPE_NOTHING', 0);
define('CURLPIPE_HTTP1', 1);
define('CURLPIPE_MULTIPLEX', 2);

define('CURL_HTTP_VERSION_NONE', 0);
define('CURL_HTTP_VERSION_1_0', 1);
define('CURL_HTTP_VERSION_1_1', 2);
define('CURL_HTTP_VERSION_2_0', 3);
define('CURL_HTTP_VERSION_2', CURL_HTTP_VERSION_2_0);
define('CURL_HTTP_VERSION_2TLS', 4);
define('CURL_HTTP_VERSION_2_PRIOR_KNOWLEDGE', 5);

define("CURLM_CALL_MULTI_PERFORM", -1);
define("CURLM_OK", 0);
define("CURLM_BAD_HANDLE", 1);
define("CURLM_BAD_EASY_HANDLE", 2);
define("CURLM_OUT_OF_MEMORY", 3);
define("CURLM_INTERNAL_ERROR", 4);
define("CURLM_BAD_SOCKET", 5);
define("CURLM_UNKNOWN_OPTION", 6);
define("CURLM_ADDED_ALREADY", 7);

function get_reference_counter ($v) ::: int;
function prepare_search_query ($query ::: string) ::: string;

/** For local usage only **/
function exec($command ::: string, &$output ::: mixed = [], int &$result_code = 0): string|false;
function system($command ::: string, int &$result_code = 0): int;
function passthru($command ::: string, int &$result_code = 0): false|null;
function escapeshellarg($arg ::: string): string;
function escapeshellcmd($cmd ::: string): string;

function raise_sigsegv () ::: void;
function make_clone ($x ::: any) ::: ^1;

/** @kphp-extern-func-info cpp_template_call */
function instance_cast(object $instance, $to_type ::: string) ::: instance<^2>;

function instance_to_array(object $instance, $with_class_names ::: bool = false) ::: mixed[];
function to_array_debug(any $instance, bool $with_class_names = false) ::: mixed[];

/** Instance cache interface (like APC) **/
/** @kphp-extern-func-info cpp_template_call */
function instance_cache_fetch(string $type, string $key, bool $even_if_expired = false) ::: instance<^1>;
function instance_cache_store(string $key, object $value, int $ttl = 0) ::: bool;
function instance_cache_update_ttl(string $key, int $ttl = 0) ::: bool;
function instance_cache_delete(string $key) ::: bool;

function instance_serialize(object $instance) ::: string | null;
/** @kphp-extern-func-info can_throw */
function instance_serialize_safe(object $instance) ::: string;
/** @kphp-extern-func-info cpp_template_call */
function instance_deserialize($serialized ::: string, $to_type ::: string) ::: instance<^2>;
/** @kphp-extern-func-info cpp_template_call can_throw */
function instance_deserialize_safe($serialized ::: string, $to_type ::: string) ::: instance<^2>;

function is_confdata_loaded() ::: bool;
function confdata_get_value($key ::: string) ::: mixed;
function confdata_get_values_by_any_wildcard($wildcard ::: string) ::: mixed[];
function confdata_get_values_by_predefined_wildcard($wildcard ::: string) ::: mixed[];

function profiler_set_log_suffix($suffix ::: string) ::: void;
function profiler_set_function_label($label ::: string) ::: void;
function profiler_is_enabled() ::: bool;

function classof(object $object) ::: string;

/** Job workers interface **/

/** @kphp-immutable-class */
interface KphpJobWorkerSharedMemoryPiece {}

interface KphpJobWorkerRequest {}
interface KphpJobWorkerResponse {}

class KphpJobWorkerResponseError implements KphpJobWorkerResponse {
  // Job script execution errors:
  const JOB_MEMORY_LIMIT_ERROR = -101;
  const JOB_TIMEOUT_ERROR = -102;
  const JOB_EXCEPTION_ERROR = -103;
  const JOB_STACK_OVERFLOW_ERROR = -104;
  const JOB_PHP_ASSERT_ERROR = -105;

  const JOB_CLIENT_MEMORY_LIMIT_ERROR = -1001; // client doesn't have enough memory to accept job response
  const JOB_NOTHING_REPLIED_ERROR = -2001;     // kphp_job_worker_store_response() was not succeeded

  const JOB_STORE_RESPONSE_INCORRECT_CALL_ERROR = -3000;
  const JOB_STORE_RESPONSE_NOT_ENOUGH_SHARED_MESSAGES_ERROR = -3001;
  const JOB_STORE_RESPONSE_TOO_BIG_ERROR = -3002;
  const JOB_STORE_RESPONSE_CANT_SEND_ERROR = -3003;

  public function getError() ::: string;
  public function getErrorCode() ::: int; // returns one of listed above error codes
}

function kphp_job_worker_start(KphpJobWorkerRequest $request, float $timeout) ::: future<KphpJobWorkerResponse> | false;
function kphp_job_worker_start_no_reply(KphpJobWorkerRequest $request, float $timeout) ::: bool;
function kphp_job_worker_start_multi(KphpJobWorkerRequest[] $request, float $timeout) ::: (future<KphpJobWorkerResponse> | false)[];

function kphp_job_worker_fetch_request() ::: KphpJobWorkerRequest;
// returns 0 on success, < 0 - on errors. All possible error codes are constants like KphpJobWorkerResponseError::JOB_STORE_RESPONSE_*
function kphp_job_worker_store_response(KphpJobWorkerResponse $response) ::: int;

function is_kphp_job_workers_enabled() ::: bool;

function get_job_workers_number() ::: int;

// zstd api
function zstd_compress(string $data, int $level = 3) ::: string | false;
function zstd_uncompress(string $data) ::: string | false;
function zstd_compress_dict(string $data, string $dict) ::: string | false;
function zstd_uncompress_dict(string $data, string $dict) ::: string | false;

// re-initialize given ArrayIterator with another array;
// in KPHP it returns the same ArrayIterator that is ready to be used
// in PHP (via polyfills) it returns a newly allocated object
//
// reset_array_iterator is a KPHP extension of ArrayIterator API
function reset_array_iterator(ArrayIterator $iter, $array ::: mixed[]) : ArrayIterator;

/**
 * ffi_memcpy_string implements FFI::memcpy for string-typed $src argument
 */
function ffi_memcpy_string(\FFI\CData $dst, string $src, int $size);

/**
 * ffi_cast_addr2ptr implements FFI::cast for int-typed argument;
 * It's identical to FFI::cast('void*', $addr)
 * @return ffi_cdata<C, void*>
 */
function ffi_cast_addr2ptr(int $addr);

/**
 * ffi_cast_ptr2addr implements a FFI::cast from a pointer CData to a scalar addr;
 * It's identical to FFI::cast('uintptr_t', $ptr)
 * @param ffi_cdata<C, void*> $ptr
 * @return int
 */
function ffi_cast_ptr2addr(\FFI\CData $ptr);

/**
 * ffi_array_set implements array or pointer update operation: $arr[$index] = $value
 * For CData arrays, a bound check if performed: PHP throws and KPHP triggers
 * a critical error if $index is out of bounds
 */
function ffi_array_set(\FFI\CData $arr, int $index, $value): void;

/**
 * ffi_array_get implements array or pointer read operation: $arr[$index]
 * For CData arrays, a bound check if performed: PHP throws and KPHP triggers
 * a critical error if $index is out of bounds
 * @return \FFI\CData
 */
function ffi_array_get(\FFI\CData $arr, int $index);

final class FFI {
  /** @return \FFI\Scope but actually, ffi_scope<(depends on code)> */
  public static function cdef(string $code, ?string $lib = null);

  /** @return \FFI\Scope but actually, ffi_scope<(depends on file contents)> */
  public static function load(string $filename);

  /** @return ffi_scope<^1> */
  public static function scope(string $name);

  public static function addr(\FFI\CData $cdata): ^1;

  public static function typeof(\FFI\CData $cdata): \FFI\CType;
  public static function type(string $type): \FFI\CType;
  public static function arrayType(\FFI\CData $type, array $dimensions): \FFI\CType;

  /** @return \FFI\CData but actually, a concrete \FFI\CData_int64 or other, depends on $type */
  public static function new(string $type, bool $owned = true);
  public static function free(\FFI\CData $cdata);

  /** @return \FFI\CData but actually, something like ^1, but may be ffi &ref */
  public static function cast(string $type, \FFI\CData $cdata);

  public static function sizeof(\FFI\CData $cdata): int;

  /**
   * memcmp compares $size bytes from $ptr1 and $ptr2
   * if $size bytes from these pointers are identical, 0 is returned
   * otherwise it returns -1 if $ptr1 data less (<) than $ptr2
   * or +1 if $ptr1 data greater than (>) $ptr2
   *
   * any C value is comparable: scalars, arrays, structs, pointers
   * note that this function compares the underlying data, so when
   * comparing pointers, it's not just an address comparison
   */
  public static function memcmp(\FFI\CData $ptr1, \FFI\CData $ptr2, int $size): int;

  public static function memcpy(\FFI\CData $dst, \FFI\CData $src, int $size): void;

  public static function memset(\FFI\CData $dst, int $value, int $size): void;

  public static function isNull(\FFI\CData $cdata): bool;

  public static function string(\FFI\CData $ptr, ?int $size = null): string;

  private function __construct();
}

// Get numa node number which current worker is bound to (see --numa-node-to-bind option) or -1 if no numa node is bound
function numa_get_bound_node(): int;

/**
 * @kphp-immutable-class
 */
class CompileTimeLocation {
  public string $file;
  public string $function;
  public int $line;

  public function __construct($file, $function, $line) ::: CompileTimeLocation;

  static public function calculate(?CompileTimeLocation $passed) ::: CompileTimeLocation;
}

class JsonEncoder {
  const rename_policy = 'none';
  const visibility_policy = 'all';
  const skip_if_default = false;
  const float_precision = 0;

  private function __construct();

  public static function encode(object $instance, int $flags = 0, array $more = []) : string;
  public static function decode(string $json, string $class_name) : instance<^2>;
  public static function getLastError() : string;

  // JsonEncoderOrChild::encode(...) is actually replaced by JsonEncoder::to_json_impl('JsonEncoderOrChild', ...)
  static function to_json_impl(string $encoder_tag, object $instance, int $flags = 0, array $more = []) ::: string;

  // JsonEncoderOrChild::decode(...) is actually replaced by JsonEncoder::from_json_impl('JsonEncoderOrChild', ...)
  /** @kphp-extern-func-info cpp_template_call */
  static function from_json_impl(string $encoder_tag, string $json, string $class_name) ::: instance<^3>;
}

class DateTimeZone {
  /** @kphp-extern-func-info can_throw */
  public function __construct(string $timezone);
  public function getName(): string;
}

class DateInterval {
  /** @kphp-extern-func-info can_throw */
  public function __construct(string $duration);
  public static function createFromDateString(string $datetime): ?DateInterval;
  public function format(string $format): string;
}

interface DateTimeInterface {
  /* Constants */
  const ATOM = "Y-m-d\TH:i:sP";
  const COOKIE = "l, d-M-Y H:i:s T";
  const ISO8601 = "Y-m-d\TH:i:sO";
  const RFC822 = "D, d M y H:i:s O";
  const RFC850 = "l, d-M-y H:i:s T";
  const RFC1036 = "D, d M y H:i:s O";
  const RFC1123 = "D, d M Y H:i:s O";
  const RFC7231 = "D, d M Y H:i:s \G\M\T";
  const RFC2822 = "D, d M Y H:i:s O";
  const RFC3339 = "Y-m-d\TH:i:sP";
  const RFC3339_EXTENDED = "Y-m-d\TH:i:s.vP";
  const RSS = "D, d M Y H:i:s O";
  const W3C = "Y-m-d\TH:i:sP";

  /* Methods */
  public function add(DateInterval $interval): DateTimeInterface;
  public function modify(string $modifier): ?DateTimeInterface;
  public function setDate(int $year, int $month, int $day): DateTimeInterface;
  public function setISODate(int $year, int $week, int $dayOfWeek = 1): DateTimeInterface;
  public function setTime(
      int $hour,
      int $minute,
      int $second = 0,
      int $microsecond = 0
  ): DateTimeInterface;
  public function setTimestamp(int $timestamp): DateTimeInterface;
  public function sub(DateInterval $interval): DateTimeInterface;
  public function diff(DateTimeInterface $targetObject, bool $absolute = false): DateInterval;
  public function format(string $format): string;
  public function getOffset(): int;
  public function getTimestamp(): int;
}

class DateTime implements DateTimeInterface {
  /** @kphp-extern-func-info can_throw */
  public function __construct(string $datetime = "now", ?DateTimeZone $timezone = null);
  public function add(DateInterval $interval): DateTime;
  public static function createFromFormat(string $format, string $datetime, ?DateTimeZone $timezone = null): ?DateTime;
  public static function createFromImmutable(DateTimeImmutable $object): DateTime;
  public static function getLastErrors(): array|false;
  public function modify(string $modifier): ?DateTime;
  public function setDate(int $year, int $month, int $day): DateTime;
  public function setISODate(int $year, int $week, int $dayOfWeek = 1): DateTime;
  public function setTime(
      int $hour,
      int $minute,
      int $second = 0,
      int $microsecond = 0
  ): DateTime;
  public function setTimestamp(int $timestamp): DateTime;
  public function sub(DateInterval $interval): DateTime;
  public function diff(DateTimeInterface $targetObject, bool $absolute = false): DateInterval;
  public function format(string $format): string;
  public function getOffset(): int;
  public function getTimestamp(): int;
}

class DateTimeImmutable implements DateTimeInterface {
  /** @kphp-extern-func-info can_throw */
  public function __construct(string $datetime = "now", ?DateTimeZone $timezone = null);
  public function add(DateInterval $interval): DateTimeImmutable;
  public static function createFromFormat(string $format, string $datetime, ?DateTimeZone $timezone = null): ?DateTimeImmutable;
  public static function createFromMutable(DateTime $object): DateTimeImmutable;
  public static function getLastErrors(): array|false;
  public function modify(string $modifier): ?DateTimeImmutable;
  public function setDate(int $year, int $month, int $day): DateTimeImmutable;
  public function setISODate(int $year, int $week, int $dayOfWeek = 1): DateTimeImmutable;
  public function setTime(
      int $hour,
      int $minute,
      int $second = 0,
      int $microsecond = 0
  ): DateTimeImmutable;
  public function setTimestamp(int $timestamp): DateTimeImmutable;
  public function sub(DateInterval $interval): DateTimeImmutable;
  public function diff(DateTimeInterface $targetObject, bool $absolute = false): DateInterval;
  public function format(string $format): string;
  public function getOffset(): int;
  public function getTimestamp(): int;
}

function getenv(string $varname = '', bool $local_only = false): mixed;

function mb_check_encoding(array|string $value, ?string $encoding = null): bool;
function mb_convert_encoding(array|string $string, string $to_encoding, array|string|null $from_encoding = null): array|string|false;
function mb_substr(string $string, int $start, ?int $length = null, ?string $encoding = null): string;
function mb_strlen(string $string, ?string $encoding = null): int;
function mb_substr_count(string $haystack, string $needle, ?string $encoding = null): int;
function mb_strtolower(string $string, ?string $encoding = null): string;
function mb_strtoupper(string $string, ?string $encoding = null): string;
function mb_strwidth(string $string, ?string $encoding = null): int;
function mb_strpos(string $haystack, string $needle, int $offset = 0, ?string $encoding = null): int|false;
function mb_stripos(string $haystack, string $needle, int $offset = 0, ?string $encoding = null): int|false;
function mb_strripos(string $haystack, string $needle, int $offset = 0, ?string $encoding = null): int|false;
function mb_strrpos(string $haystack, string $needle, int $offset = 0, string $encoding = null): int|false;
function mb_stristr(string $haystack, string $needle, bool $before_needle = false, ?string $encoding = null): string|false;
function mb_strrchr(string $haystack, string $needle, bool $before_needle = false, ?string $encoding = null): string|false;
function mb_strrichr(string $haystack, string $needle, bool $before_needle = false, ?string $encoding = null): string|false;
function mb_strstr(string $haystack, string $needle, bool $before_needle = false, ?string $encoding = null): string|false;<|MERGE_RESOLUTION|>--- conflicted
+++ resolved
@@ -762,17 +762,6 @@
 
 function iconv ($input_encoding ::: string, $output_encoding ::: string, $input_str ::: string) ::: string | false;
 
-<<<<<<< HEAD
-=======
-function mb_check_encoding ($str ::: string, $encoding ::: string = "cp1251") ::: bool;
-function mb_strlen ($str ::: string, $encoding ::: string = "cp1251") ::: int;
-function mb_strpos ($haystack ::: string, $needle ::: string, $offset ::: int = 0, $encoding ::: string = "cp1251") ::: int | false;
-function mb_stripos ($haystack ::: string, $needle ::: string, $offset ::: int = 0, $encoding ::: string = "cp1251") ::: int | false;
-function mb_strtolower ($str ::: string, $encoding ::: string = "cp1251") ::: string;
-function mb_strtoupper ($str ::: string, $encoding ::: string = "cp1251") ::: string;
-function mb_substr ($str ::: string, $start ::: int, $length ::: mixed = PHP_INT_MAX, $encoding ::: string = "cp1251") ::: string;
-
->>>>>>> dfbdaa3f
 define('PHP_ROUND_HALF_UP', 123423141);
 define('PHP_ROUND_HALF_DOWN', 123423144);
 define('PHP_ROUND_HALF_EVEN', 123423145);
