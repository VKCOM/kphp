--- conflicted
+++ resolved
@@ -116,24 +116,6 @@
   func->cmd_ref() = VertexAdaptor<op_seq>::create(next);
 }
 
-<<<<<<< HEAD
-bool VertexUtil::is_superglobal(const std::string &s) {
-  static std::set<std::string> names = {
-    "_SERVER",
-    "_GET",
-    "_POST",
-    "_FILES",
-    "_COOKIE",
-    "_REQUEST",
-    "_ENV",
-    "_SESSION"
-    "_KPHPSESSARR"
-  };
-  return vk::contains(names, s);
-}
-
-=======
->>>>>>> 576ecc18
 bool VertexUtil::is_positive_constexpr_int(VertexPtr v) {
   auto actual_value = get_actual_value(v).try_as<op_int_const>();
   return actual_value && parse_int_from_string(actual_value) >= 0;
