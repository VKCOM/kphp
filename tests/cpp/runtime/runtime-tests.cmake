--- conflicted
+++ resolved
@@ -1,29 +1,4 @@
 prepend(RUNTIME_TESTS_SOURCES ${BASE_DIR}/tests/cpp/runtime/
-<<<<<<< HEAD
-		_runtime-tests-env.cpp
-		allocator-malloc-replacement-test.cpp
-		array-test.cpp
-		common-php-functions-test.cpp
-		confdata-functions-test.cpp
-		confdata-key-maker-test.cpp
-		confdata-predefined-wildcards-test.cpp
-		flex-test.cpp
-		inter-process-mutex-test.cpp
-		inter-process-resource-test.cpp
-		json-writer-test.cpp
-		number-string-comparison.cpp
-		kphp-type-traits-test.cpp
-		msgpack-test.cpp
-		memory_resource/details/memory_chunk_list-test.cpp
-		memory_resource/details/memory_chunk_tree-test.cpp
-		memory_resource/details/memory_ordered_chunk_list-test.cpp
-		memory_resource/extra-memory-pool-test.cpp
-		memory_resource/unsynchronized_pool_resource-test.cpp
-		string-list-test.cpp
-		string-test.cpp
-		zstd-test.cpp
-		mbstring-test.cpp)
-=======
         _runtime-tests-env.cpp
         allocator-malloc-replacement-test.cpp
         array-test.cpp
@@ -46,8 +21,8 @@
         memory_resource/unsynchronized_pool_resource-test.cpp
         string-list-test.cpp
         string-test.cpp
-        zstd-test.cpp)
->>>>>>> dfbdaa3f
+        zstd-test.cpp
+        mbstring-test.cpp)
 
 allow_deprecated_declarations_for_apple(${BASE_DIR}/tests/cpp/runtime/inter-process-mutex-test.cpp)
 vk_add_unittest(runtime "${RUNTIME_LIBS};${RUNTIME_LINK_TEST_LIBS}" ${RUNTIME_TESTS_SOURCES})