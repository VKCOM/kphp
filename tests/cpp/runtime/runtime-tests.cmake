--- conflicted
+++ resolved
@@ -9,11 +9,8 @@
         flex-test.cpp
         inter-process-mutex-test.cpp
         inter-process-resource-test.cpp
-<<<<<<< HEAD
         number-string-comparison.cpp
-=======
         kphp-type-traits-test.cpp
->>>>>>> 7d090059
         memory_resource/details/memory_chunk_list-test.cpp
         memory_resource/details/memory_chunk_tree-test.cpp
         memory_resource/details/memory_ordered_chunk_list-test.cpp
