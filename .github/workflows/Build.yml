--- conflicted
+++ resolved
@@ -24,15 +24,6 @@
             asan: off
             ubsan: off
             light_runtime: off
-<<<<<<< HEAD
-          - os: buster
-            compiler: clang++-17
-            cpp: 20
-            asan: off
-            ubsan: off
-            light_runtime: on
-=======
->>>>>>> 318cfdae
           - os: focal
             compiler: clang++
             cpp: 17
@@ -45,23 +36,12 @@
             asan: on
             ubsan: off
             light_runtime: off
-<<<<<<< HEAD
-          - os: focal
-            compiler: g++-10
-            cpp: 20
-            asan: off
-            ubsan: off
-            light_runtime: on
-=======
->>>>>>> 318cfdae
           - os: jammy
             compiler: g++
             cpp: 20
             asan: on
             ubsan: off
             light_runtime: off
-<<<<<<< HEAD
-=======
           - os: focal
             compiler: g++-10
             cpp: 20
@@ -74,7 +54,6 @@
             asan: off
             ubsan: off
             light_runtime: on
->>>>>>> 318cfdae
             
     name: "${{matrix.os}}/${{matrix.compiler}}/c++${{matrix.cpp}}/asan=${{matrix.asan}}/ubsan=${{matrix.ubsan}}/light_runtime=${{matrix.light_runtime}}"
 
