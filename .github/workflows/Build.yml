name: build

on:
  pull_request:
    branches:
    - master

env:
  HOMEBREW_NO_INSTALLED_DEPENDENTS_CHECK: true
  HOMEBREW_NO_INSTALL_FROM_API: ""
  kphp_root_dir: /home/kitten/kphp
  kphp_polyfills_dir: /home/kitten/kphp/kphp-polyfills
  kphp_build_dir: /home/kitten/kphp/build

jobs:
  build-linux:
    runs-on: ubuntu-latest
    strategy:
      matrix:
        include:
          - os: buster
            compiler: g++
            cpp: 17
            asan: off
            ubsan: off
            light_runtime: off
          - os: focal
            compiler: clang++
            cpp: 17
            asan: off
            ubsan: on
            light_runtime: off
          - os: focal
            compiler: g++-10
            cpp: 20
            asan: on
            ubsan: off
            light_runtime: off
          - os: jammy
            compiler: g++
            cpp: 20
            asan: on
            ubsan: off
            light_runtime: off
          - os: focal
            compiler: g++-11
            cpp: 20
            asan: off
            ubsan: off
            light_runtime: on
          - os: focal
            compiler: clang++-18
            cpp: 20
            asan: off
            ubsan: off
            light_runtime: on
            
    name: "${{matrix.os}}/${{matrix.compiler}}/c++${{matrix.cpp}}/asan=${{matrix.asan}}/ubsan=${{matrix.ubsan}}/light_runtime=${{matrix.light_runtime}}"

    steps:
    - uses: actions/checkout@v3

    - name: Get polyfills repo
      uses: actions/checkout@v3
      with:
        repository: 'VKCOM/kphp-polyfills'
        path: 'kphp-polyfills'

    - name: Cache docker image
      uses: actions/cache@v3
      id: docker-image-cache
      with:
        path: /tmp/docker-save-${{matrix.os}}
        key: docker-save-${{matrix.os}}-${{ hashFiles('.github/workflows/Dockerfile.*', 'tests/python/requirements.txt') }}

    - name: Build and save docker image
      if: steps.docker-image-cache.outputs.cache-hit != 'true'
      run: |
<<<<<<< HEAD
        docker build -f $GITHUB_WORKSPACE/.github/workflows/Dockerfile.${{matrix.os}} $GITHUB_WORKSPACE -t kphp-build-img-${{matrix.os}} --cache-from=type=local,src=kphp-build-img-${{matrix.os}}-cache
        docker tag kphp-build-img-${{matrix.os}} kphp-build-img-${{matrix.os}}-cache && mkdir -p /tmp/docker-save-${{matrix.os}} && docker save kphp-build-img-${{matrix.os}}-cache -o /tmp/docker-save-${{matrix.os}}/kphp-build-env-${{matrix.os}}.tar && ls -lh /tmp/docker-save-${{matrix.os}}
=======
        docker build -f $GITHUB_WORKSPACE/.github/workflows/Dockerfile.${{matrix.os}} $GITHUB_WORKSPACE \
              -t kphp-build-img-${{matrix.os}} \
              --cache-from=type=local,src=kphp-build-img-${{matrix.os}}-cache
        docker tag kphp-build-img-${{matrix.os}} kphp-build-img-${{matrix.os}}-cache
        docker save kphp-build-img-${{matrix.os}}-cache -o kphp-build-env-${{matrix.os}}.tar
>>>>>>> 3ce70aeb
        
    - name: Load docker image from cache
      if: steps.docker-image-cache.outputs.cache-hit == 'true'
      run: docker load --input /tmp/docker-save-${{matrix.os}}/kphp-build-env-${{matrix.os}}.tar

    - name: Start docker container
      run: |
        docker run -dt --name kphp-build-container-${{matrix.os}} kphp-build-img-${{matrix.os}}-cache
        docker cp $GITHUB_WORKSPACE/. kphp-build-container-${{matrix.os}}:${{env.kphp_root_dir}}

    - name: Add git safe directory
      run: docker exec kphp-build-container-${{matrix.os}} bash -c
              "git config --global --add safe.directory ${{env.kphp_root_dir}}"

    - name: Check formatting in light runtime folder
      if: ${{ matrix.os == 'focal'  && matrix.light_runtime == 'on' }}
      run:  docker exec kphp-build-container-${{matrix.os}} bash -c
              "find ${{env.kphp_root_dir}}/runtime-light/ -iname '*.h' -o -iname '*.cpp' | xargs clang-format-18 --dry-run -Werror"
    
    - name: Build all
      run: docker exec kphp-build-container-${{matrix.os}} bash -c 
              "cmake -DCMAKE_CXX_COMPILER=${{matrix.compiler}} -DCMAKE_CXX_STANDARD=${{matrix.cpp}} -DCOMPILE_RUNTIME_LIGHT=${{matrix.light_runtime}} -DADDRESS_SANITIZER=${{matrix.asan}} -DUNDEFINED_SANITIZER=${{matrix.ubsan}} -DPDO_DRIVER_MYSQL=ON -DPDO_DRIVER_PGSQL=ON -DPDO_LIBS_STATIC_LINKING=ON -S ${{env.kphp_root_dir}} -B ${{env.kphp_build_dir}} && make -C ${{env.kphp_build_dir}} -j$(nproc) all"

    - name: Run unit tests
      run: docker exec kphp-build-container-${{matrix.os}} bash -c 
              "make -C ${{env.kphp_build_dir}} -j$(nproc) test"

    - name: Compile dummy PHP script
      if: matrix.light_runtime == 'off'
      run: docker exec kphp-build-container-${{matrix.os}} bash -c 
              "cd ${{env.kphp_build_dir}} && echo 'hello world' > demo.php && ${{env.kphp_root_dir}}/objs/bin/kphp2cpp --cxx ${{matrix.compiler}} demo.php && kphp_out/server -o --user kitten"

    - name: Compile dummy PHP script
      if: matrix.light_runtime == 'on'
      run: docker exec kphp-build-container-${{matrix.os}} bash -c 
              "cd ${{env.kphp_build_dir}} && echo "${{matrix.light_runtime}}" && echo 'hello world' > demo.php && ${{env.kphp_root_dir}}/objs/bin/kphp2cpp --mode k2-component --cxx ${{matrix.compiler}} demo.php"

    - name: Polyfills composer install
      run: docker exec kphp-build-container-${{matrix.os}} bash -c
              "composer install -d ${{env.kphp_polyfills_dir}}"

    - name: Run python tests
      if: matrix.light_runtime == 'off'
      id: python_tests
      continue-on-error: true
      run: docker exec kphp-build-container-${{matrix.os}} bash -c
              "chown -R kitten /home && su kitten -c 'GITHUB_ACTIONS=1 KPHP_TESTS_POLYFILLS_REPO=${{env.kphp_polyfills_dir}} KPHP_CXX=${{matrix.compiler}} python3.7 -m pytest --tb=native -n$(nproc) ${{env.kphp_root_dir}}/tests/python/'"

    - name: Prepare python tests artifacts
      if: ${{ (steps.python_tests.outcome == 'failure') && matrix.light_runtime == 'off' }}
      run: docker cp kphp-build-container-${{matrix.os}}:${{env.kphp_root_dir}}/tests/python/_tmp/ ${{runner.temp}} &&
           rm -rf ${{runner.temp}}/_tmp/*/working_dir

    - name: Upload python tests artifacts
      uses: actions/upload-artifact@v3
      if: ${{ (steps.python_tests.outcome == 'failure') && matrix.light_runtime == 'off' }}
      with:
        path: ${{runner.temp}}/_tmp/

    - name: Fail pipeline if python tests failed
      if: ${{ (steps.python_tests.outcome == 'failure') && matrix.light_runtime == 'off' }}
      run: exit 1

    - name: Remove docker container
      run: docker rm -f kphp-build-container-${{matrix.os}}

  build-macos:
    runs-on: ${{matrix.os}}-12
    strategy:
      matrix:
        include:
          - os: macos
            compiler: clang++
            cpp: 17

    name: "${{matrix.os}}/${{matrix.compiler}}/c++${{matrix.cpp}}"
    
    steps:
    - uses: actions/checkout@v3

    # because of https://github.com/orgs/Homebrew/discussions/4612
    - name: Check Environment
      run: |
        export HOMEBREW_NO_INSTALL_FROM_API=0
        brew untap --force homebrew/cask

    - name: Setup Environment
      run: |
        brew tap shivammathur/php
        brew update
        brew install re2c cmake coreutils openssl libiconv re2 pcre yaml-cpp zstd googletest shivammathur/php/php@7.4
        brew link --overwrite --force shivammathur/php/php@7.4
        /usr/local/Frameworks/Python.framework/Versions/3.12/bin/python3.12 -m pip install --upgrade pip --break-system-packages && /usr/local/Frameworks/Python.framework/Versions/3.12/bin/pip3 install --break-system-packages jsonschema

    - name: Run cmake
      run: cmake -DCMAKE_CXX_COMPILER=${{matrix.compiler}} -DCMAKE_CXX_STANDARD=${{matrix.cpp}} -DDOWNLOAD_MISSING_LIBRARIES=On -S $GITHUB_WORKSPACE -B ${{runner.workspace}}/build

    - name: Build all
      run: make -C ${{runner.workspace}}/build -j$(nproc) all
      
    - name: Run unit tests
      run: make -C ${{runner.workspace}}/build -j$(nproc) test

    - name: Compile dummy PHP script
      working-directory: ${{runner.workspace}}/build
      run: |
        echo 'hello world' > demo.php 
        $GITHUB_WORKSPACE/objs/bin/kphp2cpp --cxx ${{matrix.compiler}} demo.php
        kphp_out/server -o<|MERGE_RESOLUTION|>--- conflicted
+++ resolved
@@ -76,16 +76,11 @@
     - name: Build and save docker image
       if: steps.docker-image-cache.outputs.cache-hit != 'true'
       run: |
-<<<<<<< HEAD
-        docker build -f $GITHUB_WORKSPACE/.github/workflows/Dockerfile.${{matrix.os}} $GITHUB_WORKSPACE -t kphp-build-img-${{matrix.os}} --cache-from=type=local,src=kphp-build-img-${{matrix.os}}-cache
-        docker tag kphp-build-img-${{matrix.os}} kphp-build-img-${{matrix.os}}-cache && mkdir -p /tmp/docker-save-${{matrix.os}} && docker save kphp-build-img-${{matrix.os}}-cache -o /tmp/docker-save-${{matrix.os}}/kphp-build-env-${{matrix.os}}.tar && ls -lh /tmp/docker-save-${{matrix.os}}
-=======
         docker build -f $GITHUB_WORKSPACE/.github/workflows/Dockerfile.${{matrix.os}} $GITHUB_WORKSPACE \
               -t kphp-build-img-${{matrix.os}} \
               --cache-from=type=local,src=kphp-build-img-${{matrix.os}}-cache
         docker tag kphp-build-img-${{matrix.os}} kphp-build-img-${{matrix.os}}-cache
         docker save kphp-build-img-${{matrix.os}}-cache -o kphp-build-env-${{matrix.os}}.tar
->>>>>>> 3ce70aeb
         
     - name: Load docker image from cache
       if: steps.docker-image-cache.outputs.cache-hit == 'true'
