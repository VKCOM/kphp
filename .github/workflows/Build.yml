name: build

on:
  pull_request:
    branches:
    - master

env:
  HOMEBREW_NO_INSTALLED_DEPENDENTS_CHECK: true
  HOMEBREW_NO_INSTALL_FROM_API: ""
  kphp_root_dir: /home/kitten/kphp
  kphp_polyfills_dir: /home/kitten/kphp/kphp-polyfills
  kphp_build_dir: /home/kitten/kphp/build
  demo_dir: "/home/kitten"

jobs:
  build-linux:
    runs-on: ubuntu-latest
    strategy:
      matrix:
        include:
          - os: buster
            compiler: g++
            cpp: 17
            asan: off
            ubsan: off
          - os: focal
            compiler: clang++
            cpp: 17
            asan: off
            ubsan: on
          - os: focal
            compiler: g++-10
            cpp: 20
            asan: on
            ubsan: off
          - os: jammy
            compiler: g++
            cpp: 20
            asan: off
            ubsan: off

    name: "${{matrix.os}}/${{matrix.compiler}}/c++${{matrix.cpp}}/asan=${{matrix.asan}}/ubsan=${{matrix.ubsan}}"

    steps:
    - uses: actions/checkout@v3

    - name: Get polyfills repo
      uses: actions/checkout@v3
      with:
        repository: 'VKCOM/kphp-polyfills'
        path: 'kphp-polyfills'

    - name: Cache docker image
      uses: actions/cache@v3
      id: docker-image-cache
      with:
        path: kphp-build-env-${{matrix.os}}.tar
        key: docker-image-cache-${{matrix.os}}-${{ hashFiles('.github/workflows/Dockerfile.*', 'tests/python/requirements.txt') }}

    - name: Build and save docker image
      if: steps.docker-image-cache.outputs.cache-hit != 'true'
      run: |
        docker build -f $GITHUB_WORKSPACE/.github/workflows/Dockerfile.${{matrix.os}} $GITHUB_WORKSPACE -t kphp-build-img-${{matrix.os}}
        docker save --output kphp-build-env-${{matrix.os}}.tar kphp-build-img-${{matrix.os}}
        
    - name: Load docker image from cache
      if: steps.docker-image-cache.outputs.cache-hit == 'true'
      run: docker load --input kphp-build-env-${{matrix.os}}.tar

    - name: Start docker container
      run: |
        docker run -dt --name kphp-build-container-${{matrix.os}} kphp-build-img-${{matrix.os}}
        docker cp $GITHUB_WORKSPACE/. kphp-build-container-${{matrix.os}}:${{env.kphp_root_dir}}

    - name: Add git safe directory
      run: docker exec kphp-build-container-${{matrix.os}} bash -c
              "git config --global --add safe.directory ${{env.kphp_root_dir}}"

    - name: Build all
      run: docker exec kphp-build-container-${{matrix.os}} bash -c 
              "cmake -DCMAKE_CXX_COMPILER=${{matrix.compiler}} -DCMAKE_CXX_STANDARD=${{matrix.cpp}} -DADDRESS_SANITIZER=${{matrix.asan}} -DUNDEFINED_SANITIZER=${{matrix.ubsan}} -DPDO_DRIVER_MYSQL=ON -DPDO_DRIVER_PGSQL=ON -DPDO_LIBS_STATIC_LINKING=ON -S ${{env.kphp_root_dir}} -B ${{env.kphp_build_dir}} && make -C ${{env.kphp_build_dir}} -j$(nproc) all"

    - name: Run unit tests
      run: docker exec kphp-build-container-${{matrix.os}} bash -c 
              "make -C ${{env.kphp_build_dir}} -j$(nproc) test"

    - name: Compile dummy PHP script
      run: docker exec kphp-build-container-${{matrix.os}} bash -c 
              "cd ${{env.kphp_build_dir}} && echo 'hello world' > demo.php && ${{env.kphp_root_dir}}/objs/bin/kphp2cpp --cxx ${{matrix.compiler}} demo.php && kphp_out/server -o --user kitten"

    - name: Polyfills composer install
      run: docker exec kphp-build-container-${{matrix.os}} bash -c
              "composer install -d ${{env.kphp_polyfills_dir}}"

    - name: Run python tests
      id: python_tests
      continue-on-error: true
      run: docker exec kphp-build-container-${{matrix.os}} bash -c
              "chown -R kitten /home && su kitten -c 'GITHUB_ACTIONS=1 KPHP_TESTS_POLYFILLS_REPO=${{env.kphp_polyfills_dir}} KPHP_CXX=${{matrix.compiler}} python3.7 -m pytest --tb=native -n$(nproc) ${{env.kphp_root_dir}}/tests/python/'"

    - name: Prepare python tests artifacts
      if: steps.python_tests.outcome == 'failure'
      run: docker cp kphp-build-container-${{matrix.os}}:${{env.kphp_root_dir}}/tests/python/_tmp/ ${{runner.temp}} &&
           rm -rf ${{runner.temp}}/_tmp/*/working_dir

    - name: Upload python tests artifacts
      uses: actions/upload-artifact@v3
      if: steps.python_tests.outcome == 'failure'
      with:
        path: ${{runner.temp}}/_tmp/

    - name: Fail pipeline if python tests failed
      if: steps.python_tests.outcome == 'failure'
      run: exit 1

    - name: Build deb package
      run: docker exec kphp-build-container-${{matrix.os}} bash -c
            'cd ${{env.kphp_build_dir}} && cpack -D CPACK_COMPONENTS_ALL="KPHP;FLEX" . && ls'

    - name: Install deb package
      run: docker exec kphp-build-container-${{matrix.os}} bash -c
            "cd ${{env.kphp_build_dir}} && dpkg -i ./vk-flex-data_1.0.1_amd64.deb && dpkg -i ./kphp_1.0.1_amd64.deb"

    - name: Run php dummy script
      run: docker exec kphp-build-container-${{matrix.os}} bash -c
            "сd ${{env.kphp_build_dir}} && echo 'hello world' > test.php && kphp --mode=cli test.php && ./kphp_out/cli"

    - name: Remove docker container
      run: docker rm -f kphp-build-container-${{matrix.os}}

  install-linux:
    runs-on: ubuntu-latest
    strategy:
      matrix:
        include:
  #         - os: buster
  #         - os: focal
          - os: jammy

    steps:
    - uses: actions/checkout@v3

    - name: Build and start Docker container
      run: |
<<<<<<< HEAD
        docker build -f $GITHUB_WORKSPACE/.github/workflows/Dockerfile.${{matrix.os}}.install $GITHUB_WORKSPACE -t kphp-build-img-${{matrix.os}}-install
        docker run -dt --name kphp-build-container-${{matrix.os}}-install kphp-build-img-${{matrix.os}}-install

    - name: Run php dummy script
      run: docker exec -u kitten kphp-build-container-${{matrix.os}}-install bash -c 
        "cd ${{env.demo_dir}} && echo 'hello world' > demo.php && kphp --mode=cli --cxx=g++ demo.php && ./kphp_out/cli -o --user kitten"

  # build-macos:
  #   runs-on: ${{matrix.os}}-12
  #   strategy:
  #     matrix:
  #       include:
  #         - os: macos
  #           compiler: clang++
  #           cpp: 17

  #   name: "${{matrix.os}}/${{matrix.compiler}}/c++${{matrix.cpp}}"
    
  #   steps:
  #   - uses: actions/checkout@v3

  #   - name: Get polyfills repo
  #     uses: actions/checkout@v3
  #     with:
  #       repository: 'uber/h3'
  #       path: 'h3'
  #       ref: stable-3.x

  #   # because of https://github.com/orgs/Homebrew/discussions/4612
  #   - name: Check Environment
  #     run: |
  #       export HOMEBREW_NO_INSTALL_FROM_API=0
  #       brew untap --force homebrew/cask

  #   - name: Setup Environment
  #     run: |
  #       brew tap shivammathur/php
  #       brew update
  #       brew install re2c cmake coreutils openssl libiconv re2 pcre yaml-cpp zstd googletest shivammathur/php/php@7.4
  #       brew link --overwrite --force shivammathur/php/php@7.4
  #       /usr/local/Frameworks/Python.framework/Versions/3.11/bin/pip3 install jsonschema

  #   - name: Build Uber h3
  #     run: cmake -DCMAKE_CXX_COMPILER=${{matrix.compiler}} -DCMAKE_CXX_STANDARD=${{matrix.cpp}} -S $GITHUB_WORKSPACE/h3 -B ${{runner.workspace}}/h3/build && make install -C ${{runner.workspace}}/h3/build -j$(nproc) all

  #   - name: Run cmake
  #     run: cmake -DCMAKE_CXX_COMPILER=${{matrix.compiler}} -DCMAKE_CXX_STANDARD=${{matrix.cpp}} -DDOWNLOAD_MISSING_LIBRARIES=On -S $GITHUB_WORKSPACE -B ${{runner.workspace}}/build

  #   - name: Build all
  #     run: make -C ${{runner.workspace}}/build -j$(nproc) all

  #   - name: Run unit tests
  #     run: make -C ${{runner.workspace}}/build -j$(nproc) test

  #   - name: Compile dummy PHP script
  #     working-directory: ${{runner.workspace}}/build
  #     run: |
  #       echo 'hello world' > demo.php 
  #       $GITHUB_WORKSPACE/objs/bin/kphp2cpp --cxx ${{matrix.compiler}} demo.php
  #       kphp_out/server -o
=======
        brew tap shivammathur/php
        brew update
        brew install re2c cmake coreutils openssl libiconv re2 pcre yaml-cpp zstd googletest shivammathur/php/php@7.4
        brew link --overwrite --force shivammathur/php/php@7.4
        /usr/local/Frameworks/Python.framework/Versions/3.12/bin/python3.12 -m pip install --upgrade pip --break-system-packages && /usr/local/Frameworks/Python.framework/Versions/3.12/bin/pip3 install jsonschema install --break-system-packages jsonschema

    - name: Run cmake
      run: cmake -DCMAKE_CXX_COMPILER=${{matrix.compiler}} -DCMAKE_CXX_STANDARD=${{matrix.cpp}} -DDOWNLOAD_MISSING_LIBRARIES=On -S $GITHUB_WORKSPACE -B ${{runner.workspace}}/build

    - name: Build all
      run: make -C ${{runner.workspace}}/build -j$(nproc) all
      
    - name: Run unit tests
      run: make -C ${{runner.workspace}}/build -j$(nproc) test

    - name: Compile dummy PHP script
      working-directory: ${{runner.workspace}}/build
      run: |
        echo 'hello world' > demo.php 
        $GITHUB_WORKSPACE/objs/bin/kphp2cpp --cxx ${{matrix.compiler}} demo.php
        kphp_out/server -o
>>>>>>> 8f335c7b
<|MERGE_RESOLUTION|>--- conflicted
+++ resolved
@@ -37,7 +37,7 @@
           - os: jammy
             compiler: g++
             cpp: 20
-            asan: off
+            asan: on
             ubsan: off
 
     name: "${{matrix.os}}/${{matrix.compiler}}/c++${{matrix.cpp}}/asan=${{matrix.asan}}/ubsan=${{matrix.ubsan}}"
@@ -114,18 +114,6 @@
       if: steps.python_tests.outcome == 'failure'
       run: exit 1
 
-    - name: Build deb package
-      run: docker exec kphp-build-container-${{matrix.os}} bash -c
-            'cd ${{env.kphp_build_dir}} && cpack -D CPACK_COMPONENTS_ALL="KPHP;FLEX" . && ls'
-
-    - name: Install deb package
-      run: docker exec kphp-build-container-${{matrix.os}} bash -c
-            "cd ${{env.kphp_build_dir}} && dpkg -i ./vk-flex-data_1.0.1_amd64.deb && dpkg -i ./kphp_1.0.1_amd64.deb"
-
-    - name: Run php dummy script
-      run: docker exec kphp-build-container-${{matrix.os}} bash -c
-            "сd ${{env.kphp_build_dir}} && echo 'hello world' > test.php && kphp --mode=cli test.php && ./kphp_out/cli"
-
     - name: Remove docker container
       run: docker rm -f kphp-build-container-${{matrix.os}}
 
@@ -134,16 +122,15 @@
     strategy:
       matrix:
         include:
-  #         - os: buster
-  #         - os: focal
-          - os: jammy
+          - os: buster
+          - os: focal
+          # - os: jammy # TODO: enable after release to artifactory servers
 
     steps:
     - uses: actions/checkout@v3
 
     - name: Build and start Docker container
       run: |
-<<<<<<< HEAD
         docker build -f $GITHUB_WORKSPACE/.github/workflows/Dockerfile.${{matrix.os}}.install $GITHUB_WORKSPACE -t kphp-build-img-${{matrix.os}}-install
         docker run -dt --name kphp-build-container-${{matrix.os}}-install kphp-build-img-${{matrix.os}}-install
 
@@ -151,60 +138,28 @@
       run: docker exec -u kitten kphp-build-container-${{matrix.os}}-install bash -c 
         "cd ${{env.demo_dir}} && echo 'hello world' > demo.php && kphp --mode=cli --cxx=g++ demo.php && ./kphp_out/cli -o --user kitten"
 
-  # build-macos:
-  #   runs-on: ${{matrix.os}}-12
-  #   strategy:
-  #     matrix:
-  #       include:
-  #         - os: macos
-  #           compiler: clang++
-  #           cpp: 17
+  build-macos:
+    runs-on: ${{matrix.os}}-12
+    strategy:
+      matrix:
+        include:
+          - os: macos
+            compiler: clang++
+            cpp: 17
 
-  #   name: "${{matrix.os}}/${{matrix.compiler}}/c++${{matrix.cpp}}"
+    name: "${{matrix.os}}/${{matrix.compiler}}/c++${{matrix.cpp}}"
     
-  #   steps:
-  #   - uses: actions/checkout@v3
+    steps:
+    - uses: actions/checkout@v3
 
-  #   - name: Get polyfills repo
-  #     uses: actions/checkout@v3
-  #     with:
-  #       repository: 'uber/h3'
-  #       path: 'h3'
-  #       ref: stable-3.x
+    # because of https://github.com/orgs/Homebrew/discussions/4612
+    - name: Check Environment
+      run: |
+        export HOMEBREW_NO_INSTALL_FROM_API=0
+        brew untap --force homebrew/cask
 
-  #   # because of https://github.com/orgs/Homebrew/discussions/4612
-  #   - name: Check Environment
-  #     run: |
-  #       export HOMEBREW_NO_INSTALL_FROM_API=0
-  #       brew untap --force homebrew/cask
-
-  #   - name: Setup Environment
-  #     run: |
-  #       brew tap shivammathur/php
-  #       brew update
-  #       brew install re2c cmake coreutils openssl libiconv re2 pcre yaml-cpp zstd googletest shivammathur/php/php@7.4
-  #       brew link --overwrite --force shivammathur/php/php@7.4
-  #       /usr/local/Frameworks/Python.framework/Versions/3.11/bin/pip3 install jsonschema
-
-  #   - name: Build Uber h3
-  #     run: cmake -DCMAKE_CXX_COMPILER=${{matrix.compiler}} -DCMAKE_CXX_STANDARD=${{matrix.cpp}} -S $GITHUB_WORKSPACE/h3 -B ${{runner.workspace}}/h3/build && make install -C ${{runner.workspace}}/h3/build -j$(nproc) all
-
-  #   - name: Run cmake
-  #     run: cmake -DCMAKE_CXX_COMPILER=${{matrix.compiler}} -DCMAKE_CXX_STANDARD=${{matrix.cpp}} -DDOWNLOAD_MISSING_LIBRARIES=On -S $GITHUB_WORKSPACE -B ${{runner.workspace}}/build
-
-  #   - name: Build all
-  #     run: make -C ${{runner.workspace}}/build -j$(nproc) all
-
-  #   - name: Run unit tests
-  #     run: make -C ${{runner.workspace}}/build -j$(nproc) test
-
-  #   - name: Compile dummy PHP script
-  #     working-directory: ${{runner.workspace}}/build
-  #     run: |
-  #       echo 'hello world' > demo.php 
-  #       $GITHUB_WORKSPACE/objs/bin/kphp2cpp --cxx ${{matrix.compiler}} demo.php
-  #       kphp_out/server -o
-=======
+    - name: Setup Environment
+      run: |
         brew tap shivammathur/php
         brew update
         brew install re2c cmake coreutils openssl libiconv re2 pcre yaml-cpp zstd googletest shivammathur/php/php@7.4
@@ -225,5 +180,4 @@
       run: |
         echo 'hello world' > demo.php 
         $GITHUB_WORKSPACE/objs/bin/kphp2cpp --cxx ${{matrix.compiler}} demo.php
-        kphp_out/server -o
->>>>>>> 8f335c7b
+        kphp_out/server -o