--- conflicted
+++ resolved
@@ -730,8 +730,6 @@
   c->flags |= C_INCONN;
 
   if (!c->interrupted && ev->epoll_ready & (EPOLLHUP | EPOLLERR | EPOLLRDHUP | EPOLLPRI)) {
-    //This condition handles a broken connection. If the connection was aborted inside
-    //the ignore_user_abort section, then fd is passed again to epoll with edge-triggered level
     if ((ev->epoll_ready & EPOLLIN) && (c->flags & C_WANTRD) && !(c->flags & (C_NORD | C_FAILED | C_STOPREAD))) {
       vkprintf(3, "reading buffered data from socket %d, before closing\n", c->fd);
       c->type->reader(c);
@@ -742,11 +740,6 @@
     // (1) Close connection on server side immediately
     // (2) Delay closing connection on server side, until we leave the ignore_user_abort "critical section"
     if (c->ignored) {
-<<<<<<< HEAD
-      c->interrupted = true; //Remember that the connection was cut off if script was inside the section ignore_user_abort
-      c->flags &= ~C_WANTRW; //Remove flags for re-adding event by using compute_conn_events() in the next calls as edge-triggered
-      return EVT_SPEC; //Adding with a special flag to add event as edge-triggered
-=======
       // This handles case (2)
       // The problem is when connection is closed on client side, epoll always reports EPOLLRDHUP on the underlying fd. It leads to endless repeated wakeups.
       // To avoid this we do the trick: readd fd to epoll in edge-triggered mode.
@@ -754,7 +747,6 @@
       c->interrupted = true; // Remember that the connection was closed if script was inside the ignore_user_abort "critical section"
       c->flags &= ~C_WANTRW; // Remove flags for re-adding fd in edge-triggered mode by using compute_conn_events() in the next calls
       return EVT_SPEC; // Use EVT_SPEC only without EVT_LEVEL to add fd in edge-triggered mode
->>>>>>> d97124f7
     } else {
       // This handles case (1)
       force_clear_connection(c);
@@ -872,11 +864,7 @@
     vkprintf(1, "socket %d: closing and cleaning (error code=%d)\n", c->fd, c->error);
 
     if (c->interrupted) {
-<<<<<<< HEAD
-      //Called if the connection was aborted while the script was inside the ignore_user_abort section and the script passed it.
-=======
       // Here is delayed connection closing described above at case (2)
->>>>>>> d97124f7
       force_clear_connection(c);
     } else {
       if (c->status != conn_connecting) {
