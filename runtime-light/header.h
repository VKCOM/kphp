// Compiler for PHP (aka KPHP)
// Copyright (c) 2024 LLC «V Kontakte»
// Distributed under the GPL v3 License, see LICENSE.notice.txt

#ifndef K2_PLATFORM_HEADER_H
#define K2_PLATFORM_HEADER_H

#pragma once

#include <string.h>

#ifdef __cplusplus
#include <atomic>
#include <cstdint>
#else
#include <stdatomic.h>
#include <stdint.h>
#endif

#define K2_PLATFORM_HEADER_H_VERSION 7

// Always check that enum value is a valid value!

#ifdef __cplusplus
extern "C" {
#endif

struct Allocator {
  // TODO zeroing or not?
  void *(*alloc)(size_t);
  void (*free)(void *);
  void *(*realloc)(void *ptr, size_t);
};

enum IOStatus {
  IOAvailable = 0,
  IOBlocked = 1,
  IOClosed = 2,
};

struct StreamStatus {
  enum IOStatus read_status;
  enum IOStatus write_status;
  int32_t please_shutdown_write;
};

enum GetStatusResult {
  GetStatusOk = 0,
  GetStatusErrorNotStream = 1,
  GetStatusErrorUseAfterFree = 2,
  GetStatusErrorNoSuchStream = 3,
};

enum SetTimerResult {
  SetTimerOk = 0,
  SetTimerErrorLimitExceeded = 1,
};

enum TimerStatus {
  TimerStatusScheduled = 0,
  TimerStatusElapsed = 1,
  TimerStatusInvalid = 2,
};

enum OpenStreamResult {
  OpenStreamOk = 0,
  /*
   * TODO: really need error? MB it's better to open and immediately close
   * channel with corresponding error
   */
  OpenStreamErrorInvalidName = 1,
  OpenStreamErrorUnknownComponent = 3,
  OpenStreamErrorComponentUnavailable = 4,
  OpenStreamErrorLimitExceeded = 5,
};

/*
 * This time point is valid only within the component.
 * Similar to c++ `std::chrono::steady_clock::time_point`
 */
struct TimePoint {
  uint64_t time_point_ns;
};

struct SystemTime {
  uint64_t since_epoch_ns;
};

#ifdef __cplusplus
typedef std::atomic_uint32_t atomic_uint32_t;
#else
typedef _Atomic(uint32_t) atomic_uint32_t;
#endif

struct PlatformCtx {
  atomic_uint32_t please_yield;
  atomic_uint32_t please_graceful_shutdown;

  /*
   * Immediately abort component execution.
   * Function is `[[noreturn]]`
   * Note: `exit_code` used just as indicator for now.
   * `exit_code` == 0 => FinishedOk,
   * `exit_code` != 0 => FinishedError,
   */
  void (*exit)(int32_t exit_code);

  // Deprecated; Synonym for `exit(255)`;
  void (*abort)();

  struct Allocator allocator;

  /*
   * In case of `result == Ok` stream_d will be NonZero
   *
   * In case of `result != Ok`:
   * `stream_d` will be assigned `0`.
   * however `stream_d=0` itself is not an error marker
   */
  enum OpenStreamResult (*open)(size_t name_len, const char *name, uint64_t *stream_d);
  /*
   * If the write or read status is `Blocked` - then the platform ensures that
   * the component receives this `stream_d` via `take_update` when the status is
   * no longer `Blocked`
   *
   * In case of `result != Ok`:
   * `new_status` will be assigned as
   * `{.read_status = 0, .write_status = 0, .please_shutdown = 0}`.
   */
  enum GetStatusResult (*get_stream_status)(uint64_t stream_d, struct StreamStatus *new_status);
  /*
   * Return processed bytes (written or read).
   * Guaranteed to return `0` if  the stream is `Closed`, `Blocked` or
   * `stream_d` is invalid.
   * May return `0` even if the stream is `Available`
   *
   * The bytes processed may be less than `data_len`,
   * even if the stream is in `Available` state after the operation.
   * Therefore, it does not indicate `Blocked` or `Closed` status.
   * Use `get_stream_status` to check how to perform co-scheduling.
   */
  size_t (*write)(uint64_t stream_d, size_t data_len, const void *data);
  size_t (*read)(uint64_t stream_d, size_t data_len, void *data);

  /*
   * Sets `StreamStatus.please_whutdown_write=true` for the component on the
   * opposite side (does not affect `StreamStatus` on your side).
   * Does not disable the ability to read from the stream.
   * To perform a graceful shutdown, you still need to read data from the stream
   * as long as `read_status != IOClosed`.
   */
  void (*please_shutdown_write)(uint64_t stream_d);

  /*
   * Disables the ability to write to a stream.
   * Data written to the stream buffer is still available for reading on the
   * opposite side.
   * Does not affect the ability to read from the stream.
   *
   * TODO: design information errors.
   */
  void (*shutdown_write)(uint64_t stream_d);

  /*
   * "Free" associated descriptor.
   * All future uses of this `descriptor` will be invalid.
   *
   * In case were `descriptor` is stream:
   * 1) If you are the owner of the stream (performed an `open`) -
   * the read and write buffers will be immediately deleted. The opposite side
   * will receive an `IOClosed` notification in both directions.
   * 2) If you are not the owner, the opposite side will receive a notification
   * `write_status = IOClosed`; Data sent from the opposite side and remaining
   * in buffer will be deleted. The opposite side will be able to read the data
   * sent from you and remaining in the buffer stream.
   *
   * In case where `descriptor` is timer:
   * Ensures that no notification from this timer will be received.
   *
   * Noop in case if `descriptor` is invalid
   */
  void (*free_descriptor)(uint64_t descriptor);

  // Time since epoch, non-monotonical
  void (*get_system_time)(struct SystemTime *system_time);

  // Coordinated with timers. Monotonical, for timeouts, measurements, etc..
  void (*get_time)(struct TimePoint *time_point);

  /*
   * In case of `result == Ok` timer_d will be NonZero
   * In case of `result != Ok` timer_d will be `0`
   *
   * One-shot timer
   * Use `free_descriptor` to cancel
   */
  enum SetTimerResult (*set_timer)(uint64_t *timer_d, uint64_t duration_ns);

  /*
   * It is guaranteed that if `TimerStatusElapsed` is returned
   * then `deadline <= get_time()`
   * There is no symmetric guarantee for `TimerStatusScheduled`.
   *
   * `deadline` will be assigned `0` if `timer_d` invalid
   */
  enum TimerStatus (*get_timer_status)(uint64_t timer_d, struct TimePoint *deadline);
  /*
   * Return: `bool`.
   * If `True`: the update was successfully received.
   * If `False`: no updates, `update_d` will be set to `0`.
   *
   * `update_d` might be either a stream or a timer.
   * `update_d` can be a new stream installed for this component.
   * Therefore, component should keep track of all active descriptors to
   * distinguish new stream from existing one.
   *
   * `update_d` may be an elapsed timer.
   * `get_timer_status` for this timer will be a valid call and will allow you
   * to get its deadline (which is guaranteed to be in the past).
   * But you must call `free_descriptor` to release the associated descriptor.
   *
   * If a component has not read all updates during a `poll` iteration, the
   * platform is guaranteed to reschedule it.
   */
  uint8_t (*take_update)(uint64_t *update_d);

  /*
   * Only utf-8 string supported.
   * Possible `level` values:
   *    1 => Error
   *    2 => Warn
   *    3 => Info
   *    4 => Debug
   *    5 => Trace
   * Any other value will cause the log to be skipped
   * if `level` > `log_level_enabled()` log will be skipped
   */
  void (*log)(size_t level, size_t len, const char *str);

  // Use for optimization, see `log`
  size_t (*log_level_enabled)();

  // Note: prefer to use only as seed generator for pseudo-random
  void (*os_rnd)(size_t len, void *bytes);
};

struct ComponentState;

/*
 * Image state created once on library load.
 * Shared between all component [instances].
 * Designed to prevent heavy `_init` section of dlib
 */
struct ImageState;

enum PollStatus {
  // waitings IO or timer; no cpu work remains
  PollBlocked = 0,
  // there is some cpu work to do; platform will reschedule component
  PollReschedule = 1,
  // component decide to shutdown normally
  PollFinishedOk = 2,
  // component decide to shutdown unexpectedly
  PollFinishedError = 3,
};

struct ImageInfo {
  // TODO: null terminated string is OK?
  // TODO: namespaces?
  const char *image_name;

  uint64_t build_timestamp;
  uint64_t header_h_version;
  uint8_t commit_hash[40];
  // TODO: more informative?
  uint8_t compiler_hash[64];
  // bool
  uint8_t is_oneshot;
};

// Every image should provide these symbols
enum PollStatus vk_k2_poll(const struct ImageState *image_state, const struct PlatformCtx *pt_ctx, struct ComponentState *component_ctx);

<<<<<<< HEAD
// platform_ctx without IO stuff (nullptr instead io-functions)
// for now, returning nullptr will indicate error
struct ComponentState *vk_k2_create_component_state(const struct ImageState *image_state, const struct PlatformCtx *pt_ctx);

// platform_ctx without IO stuff (nullptr instead io-functions)
// for now, returning nullptr will indicate error
=======
/*
 * platform_ctx without IO stuff (nullptr instead io-functions)
 * for now, returning nullptr will indicate error
 */
struct ComponentState *vk_k2_create_component_state(const struct ImageState *image_state, const struct PlatformCtx *pt_ctx);
>>>>>>> 3ce70aeb
struct ImageState *vk_k2_create_image_state(const struct PlatformCtx *pt_ctx);

const struct ImageInfo *vk_k2_describe();
#ifdef __cplusplus
}
#endif
#endif<|MERGE_RESOLUTION|>--- conflicted
+++ resolved
@@ -281,20 +281,12 @@
 // Every image should provide these symbols
 enum PollStatus vk_k2_poll(const struct ImageState *image_state, const struct PlatformCtx *pt_ctx, struct ComponentState *component_ctx);
 
-<<<<<<< HEAD
-// platform_ctx without IO stuff (nullptr instead io-functions)
-// for now, returning nullptr will indicate error
-struct ComponentState *vk_k2_create_component_state(const struct ImageState *image_state, const struct PlatformCtx *pt_ctx);
-
-// platform_ctx without IO stuff (nullptr instead io-functions)
-// for now, returning nullptr will indicate error
-=======
 /*
  * platform_ctx without IO stuff (nullptr instead io-functions)
  * for now, returning nullptr will indicate error
  */
 struct ComponentState *vk_k2_create_component_state(const struct ImageState *image_state, const struct PlatformCtx *pt_ctx);
->>>>>>> 3ce70aeb
+
 struct ImageState *vk_k2_create_image_state(const struct PlatformCtx *pt_ctx);
 
 const struct ImageInfo *vk_k2_describe();
