--- conflicted
+++ resolved
@@ -144,19 +144,6 @@
 
 mixed f$kphp_get_runtime_config();
 
-<<<<<<< HEAD
-extern mixed v$_SERVER;
-extern mixed v$_GET;
-extern mixed v$_POST;
-extern mixed v$_FILES;
-extern mixed v$_COOKIE;
-extern mixed v$_REQUEST;
-extern mixed v$_ENV;
-extern mixed v$_SESSION;
-extern mixed v$_KPHPSESSARR;
-
-=======
->>>>>>> 576ecc18
 const int32_t UPLOAD_ERR_OK = 0;
 const int32_t UPLOAD_ERR_INI_SIZE = 1;
 const int32_t UPLOAD_ERR_FORM_SIZE = 2;
