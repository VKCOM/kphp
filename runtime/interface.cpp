--- conflicted
+++ resolved
@@ -2399,15 +2399,9 @@
   free_kphp_backtrace();
 
   free_migration_php8();
-<<<<<<< HEAD
-=======
   free_use_updated_gmmktime();
   free_detect_incorrect_encoding_names();
->>>>>>> dfbdaa3f
-
-  #ifndef MBFL
-  free_detect_incorrect_encoding_names();
-  #endif
+
   vk::singleton<JsonLogger>::get().reset_buffers();
 #ifdef PDO_DRIVER_MYSQL
   database_drivers::free_mysql_lib();
