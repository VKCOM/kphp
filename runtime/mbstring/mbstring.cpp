--- conflicted
+++ resolved
@@ -69,7 +69,6 @@
 #define KPHP_UNICODE_CASE_FOLD_SIMPLE  7
 #define KPHP_UNICODE_CASE_MODE_MAX     7
 
-<<<<<<< HEAD
 #define MBFL_OUTPUTFILTER_ILLEGAL_MODE_NONE 0
 #define MBFL_OUTPUTFILTER_ILLEGAL_MODE_CHAR 1
 #define MBFL_OUTPUTFILTER_ILLEGAL_MODE_LONG 2
@@ -80,12 +79,6 @@
 
 int current_filter_illegal_mode = MBFL_OUTPUTFILTER_ILLEGAL_MODE_CHAR;
 int current_filter_illegal_substchar = '?';
-=======
-// TO-DO:
-// #define MBFL_BAD_INPUT (-1)
-
-static const char * DEFAULT_ENCODING = "UTF-8" ;
->>>>>>> 2ecb94d1
 
 static inline array<string> get_supported_encodings();
 
