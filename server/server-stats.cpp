--- conflicted
+++ resolved
@@ -161,6 +161,8 @@
 template<class T>
 struct Percentiles {
   T p50{};
+  T p75{};
+  T p90{};
   T p95{};
   T p99{};
   T max{};
@@ -170,6 +172,8 @@
   void update_percentiles(I first, I last, const Mapper &mapper = {}) noexcept {
     const auto size = last - first;
     set_percentile<50>(p50, first, size, mapper);
+    set_percentile<75>(p75, first, size, mapper);
+    set_percentile<90>(p90, first, size, mapper);
     set_percentile<95>(p95, first, size, mapper);
     set_percentile<99>(p99, first, size, mapper);
     set_percentile<100>(max, first, size, mapper);
@@ -733,44 +737,22 @@
 
 template<typename T, typename Mapper = vk::identity>
 void write_to(stats_t *stats, const char *prefix, const char *suffix, const AggregatedSamples<T> &samples, const Mapper &mapper = {}) {
-<<<<<<< HEAD
-  if (stats->need_aggregated_stats()) {
-    stats->add_gauge_stat(mapper(samples.percentiles.p50), prefix, suffix, ".p50");
-    stats->add_gauge_stat(mapper(samples.percentiles.p95), prefix, suffix, ".p95");
-    stats->add_gauge_stat(mapper(samples.percentiles.p99), prefix, suffix, ".p99");
-    stats->add_gauge_stat(mapper(samples.percentiles.max), prefix, suffix, ".max");
-  }
-=======
   stats->add_gauge_stat(mapper(samples.percentiles.p50), prefix, suffix, ".p50");
   stats->add_gauge_stat(mapper(samples.percentiles.p75), prefix, suffix, ".p75");
   stats->add_gauge_stat(mapper(samples.percentiles.p90), prefix, suffix, ".p90");
   stats->add_gauge_stat(mapper(samples.percentiles.p95), prefix, suffix, ".p95");
   stats->add_gauge_stat(mapper(samples.percentiles.p99), prefix, suffix, ".p99");
   stats->add_gauge_stat(mapper(samples.percentiles.max), prefix, suffix, ".max");
->>>>>>> dfbdaa3f
 }
 
 template<typename T, typename Mapper = vk::identity>
 void write_to(stats_t *stats, const char *prefix, const char *suffix, const WorkerSamples<T> &samples, const Mapper &mapper = {}) {
-<<<<<<< HEAD
-  if (stats->need_aggregated_stats()) {
-    stats->add_gauge_stat(mapper(samples.percentiles.p50), prefix, suffix, ".p50");
-    stats->add_gauge_stat(mapper(samples.percentiles.p95), prefix, suffix, ".p95");
-    stats->add_gauge_stat(mapper(samples.percentiles.p99), prefix, suffix, ".p99");
-    stats->add_gauge_stat(mapper(samples.percentiles.max), prefix, suffix, ".max");
-  } else {
-    const uint16_t workers_count = vk::singleton<WorkersControl>::get().get_total_workers_count();
-    std::vector<double> values(samples.samples.begin(), samples.samples.begin() + workers_count);
-    stats->add_multiple_gauge_stats(std::move(values), prefix, suffix);
-  }
-=======
   stats->add_gauge_stat(mapper(samples.percentiles.p50), prefix, suffix, ".p50");
   stats->add_gauge_stat(mapper(samples.percentiles.p75), prefix, suffix, ".p75");
   stats->add_gauge_stat(mapper(samples.percentiles.p90), prefix, suffix, ".p90");
   stats->add_gauge_stat(mapper(samples.percentiles.p95), prefix, suffix, ".p95");
   stats->add_gauge_stat(mapper(samples.percentiles.p99), prefix, suffix, ".p99");
   stats->add_gauge_stat(mapper(samples.percentiles.max), prefix, suffix, ".max");
->>>>>>> dfbdaa3f
 }
 
 void write_to(stats_t *stats, const char *prefix, const WorkerAggregatedStats &agg, const WorkerSharedStats &shared) noexcept {
