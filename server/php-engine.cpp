// Compiler for PHP (aka KPHP)
// Copyright (c) 2020 LLC «V Kontakte»
// Distributed under the GPL v3 License, see LICENSE.notice.txt

#include "server/php-engine.h"

#include <cassert>
#include <cerrno>
#include <cstdlib>
#include <cstring>
#include <limits>
#include <netdb.h>
#include <netinet/in.h>
#include <poll.h>
#include <re2/re2.h>
#include <sys/mman.h>
#include <sys/socket.h>
#include <unistd.h>

#include "common/algorithms/clamp.h"
#include "common/algorithms/find.h"
#include "common/crc32c.h"
#include "common/cycleclock.h"
#include "common/dl-utils-lite.h"
#include "common/kprintf.h"
#include "common/macos-ports.h"
#include "common/options.h"
#include "common/pipe-utils.h"
#include "common/precise-time.h"
#include "common/resolver.h"
#include "common/rpc-error-codes.h"
#include "common/sanitizer.h"
#include "common/server/limits.h"
#include "common/server/relogin.h"
#include "common/server/signals.h"
#include "common/tl/constants/common.h"
#include "common/tl/constants/kphp.h"
#include "common/tl/methods/rwm.h"
#include "common/tl/parse.h"
#include "common/tl/query-header.h"
#include "common/type_traits/function_traits.h"
#include "net/net-buffers.h"
#include "net/net-connections.h"
#include "net/net-crypto-aes.h"
#include "net/net-dc.h"
#include "net/net-http-server.h"
#include "net/net-ifnet.h"
#include "net/net-memcache-client.h"
#include "net/net-memcache-server.h"
#include "net/net-mysql-client.h"
#include "net/net-sockaddr-storage.h"
#include "net/net-socket.h"
#include "net/net-tcp-connections.h"
#include "net/net-tcp-rpc-client.h"
#include "net/net-tcp-rpc-server.h"

#include "runtime/interface.h"
#include "server/job-workers/shared-memory-manager.h"
#include "runtime/profiler.h"
#include "runtime/rpc.h"
#include "server/cluster-name.h"
#include "server/confdata-binlog-replay.h"
#include "server/job-workers/job-worker-client.h"
#include "server/job-workers/job-worker-server.h"
#include "server/job-workers/job-workers-context.h"
#include "server/job-workers/shared-memory-manager.h"
#include "server/json-logger.h"
#include "server/lease-config-parser.h"
#include "server/lease-context.h"
#include "server/php-engine-vars.h"
#include "server/php-lease.h"
#include "server/php-master-warmup.h"
#include "server/php-master.h"
#include "server/php-mc-connections.h"
#include "server/php-queries.h"
#include "server/php-runner.h"
#include "server/php-sql-connections.h"
#include "server/php-worker.h"
#include "server/server-stats.h"
#include "server/server-log.h"
#include "server/workers-control.h"

using job_workers::JobWorkersContext;
using job_workers::JobWorkerClient;
using job_workers::JobWorkerServer;


#define MAX_TIMEOUT 30

#define RPC_DEFAULT_PING_INTERVAL 10.0
double rpc_ping_interval = RPC_DEFAULT_PING_INTERVAL;
#define RPC_STOP_INTERVAL (2 * rpc_ping_interval)
#define RPC_FAIL_INTERVAL (3 * rpc_ping_interval)

#define RPC_CONNECT_TIMEOUT 3


/***
  RPC-client
 ***/
int rpcc_send_query(connection *c);
int rpcc_check_ready(connection *c);
int rpcx_execute(connection *c, int op, raw_message *raw);

// Receives engine responses
tcp_rpc_client_functions tcp_rpc_client_outbound = [] {
  auto res = tcp_rpc_client_functions();
  res.execute = rpcx_execute; //replaced
  res.check_ready = rpcc_check_ready; //replaced
  res.flush_packet = tcp_rpcc_flush_packet_later;
  res.rpc_check_perm = tcp_rpcc_default_check_perm;
  res.rpc_init_crypto = tcp_rpcc_init_crypto;
  res.rpc_start_crypto = tcp_rpcc_start_crypto;
  res.rpc_ready = rpcc_send_query; //replaced

  return res;
}();

/***
  OUTBOUND CONNECTIONS
 ***/

static int db_port = 3306;
const char *db_host = "localhost";

conn_type_t ct_tcp_rpc_client_read_all = [] {
  auto res = get_default_tcp_rpc_client_conn_type();
  res.reader = tcp_server_reader_till_end;
  return res;
}();

// Engines communication target (rpc-responses)
conn_target_t rpc_ct = [] {
  auto res = conn_target_t();
  res.min_connections = 2;
  res.max_connections = 3;
  res.type = &ct_tcp_rpc_client_read_all;
  res.extra = (void *)&tcp_rpc_client_outbound;
  res.reconnect_timeout = 1;

  return res;
}();


connection *get_target_connection(conn_target_t *S, int force_flag) {
  connection *c, *d = nullptr;
  int u = 10000;
  if (!S) {
    return nullptr;
  }
  for (c = S->first_conn; c != (connection *)S; c = c->next) {
    int r = S->type->check_ready(c);
    if (r == cr_ok || (force_flag && r == cr_notyet)) {
      return c;
    } else if (r == cr_stopped && c->unreliability < u) {
      u = c->unreliability;
      d = c;
    }
  }
  return d;
}

connection *get_target_connection_force(conn_target_t *S) {
  connection *res = get_target_connection(S, 0);

  if (res == nullptr) {
    create_new_connections(S);
    res = get_target_connection(S, 1);
  }

  return res;
}

int get_target_impl(conn_target_t *ct) {
  //TODO: fix ref_cnt overflow
  conn_target_t *res = create_target(ct, nullptr);
  int res_id = (int)(res - Targets);
  return res_id;
}

int get_target_by_pid(int ip, int port, conn_target_t *ct) {
  ct->endpoint = make_inet_sockaddr_storage(ip, static_cast<uint16_t>(port));

  return get_target_impl(ct);
}

int get_target(const char *host, int port, conn_target_t *ct) {
  if (!(0 <= port && port < 0x10000)) {
    vkprintf (0, "bad port %d\n", port);
    return -1;
  }

  hostent *h;
  if (!(h = kdb_gethostbyname(host)) || h->h_addrtype != AF_INET || h->h_length != 4 || !h->h_addr_list || !h->h_addr) {
    vkprintf (0, "can't resolve host\n");
    return -1;
  }

  ct->endpoint = make_inet_sockaddr_storage(ntohl(*(uint32_t *)h->h_addr), static_cast<uint16_t>(port));

  return get_target_impl(ct);
}

double fix_timeout(double timeout) {
  if (timeout < 0) {
    return 0;
  }
  if (timeout > MAX_TIMEOUT) {
    return MAX_TIMEOUT;
  }
  return timeout;
}

/***
  HTTP INTERFACE
 ***/

int delete_pending_query(conn_query *q) {
  vkprintf (1, "delete_pending_query(%p,%p)\n", q, q->requester);

  delete_conn_query(q);
  free(q);
  return 0;
}

conn_query_functions pending_cq_func = [] {
  auto res = conn_query_functions();
  res.magic = (int)CQUERY_FUNC_MAGIC;
  res.title = "pending-query";
  res.wakeup = delete_pending_query;
  res.close = delete_pending_query;
  res.complete = delete_pending_query;

  return res;
}();

/** delayed httq queries queue **/
connection pending_http_queue;
int php_worker_run_flag;

/** dummy request queue **/
connection dummy_request_queue;


/** net write command **/
/** do write delayed write to connection **/



void command_net_write_run_rpc(command_t *base_command, void *data) {
  auto *command = (command_net_write_t *)base_command;
//  fprintf (stderr, "command_net_write [ptr=%p] [len = %d] [data = %p]\n", base_command, command->len, data);

  slot_id_t slot_id = static_cast<slot_id_t>(command->extra);
  assert (command->data != nullptr);
  if (data == nullptr) { //send to /dev/null
    vkprintf (3, "failed to send rpc request %d\n", slot_id);
    on_net_event(create_rpc_error_event(slot_id, TL_ERROR_NO_CONNECTIONS, "Failed to send query, timeout expired", nullptr));
  } else {
    auto d = (connection *)data;
    //assert (d->status == conn_ready);
    send_rpc_query(d, TL_RPC_INVOKE_REQ, slot_id, (int *)command->data, command->len);
    d->last_query_sent_time = precise_now;
  }
}


void command_net_write_free(command_t *base_command) {
  auto *command = (command_net_write_t *)base_command;

  if (command->data != nullptr) {
    free(command->data);
    command->data = nullptr;
    command->len = 0;
  }
  free(command);
}

command_t command_net_write_rpc_base = {
  .run = command_net_write_run_rpc,
  .free = command_net_write_free
};


command_t *create_command_net_writer(const char *data, int data_len, command_t *base, long long extra) {
  auto command = reinterpret_cast<command_net_write_t *>(malloc(sizeof(command_net_write_t)));
  command->base.run = base->run;
  command->base.free = base->free;

  command->data = reinterpret_cast<unsigned char *>(malloc((size_t)data_len));
  memcpy(command->data, data, (size_t)data_len);
  command->len = data_len;
  command->extra = extra;

  return reinterpret_cast<command_t *>(command);
}


/** php-script **/

#define run_once_count 1
int queries_to_recreate_script = 100;

void *php_script;

int has_pending_scripts() {
  return php_worker_run_flag || pending_http_queue.first_query != (conn_query *)&pending_http_queue;
}

void net_error(net_ansgen_t *ansgen, php_query_base_t *query, const char *err) {
  ansgen->func->error(ansgen, err);
  query->ans = ansgen->ans;
  ansgen->func->free(ansgen);
  php_script_query_answered(php_script);
}

void prepare_rpc_query_raw(int packet_id, int *q, int qsize, unsigned (*crc32_partial_custom)(const void *q, long len, unsigned crc32_complement)) {
  static_assert(sizeof(int) == 4, "");
  q[0] = qsize;
  assert ((qsize & 3) == 0);
  int qlen = qsize >> 2;
  assert (qlen >= 5);

  q[1] = packet_id;
  q[qlen - 1] = (int)~crc32_partial_custom(q, q[0] - 4, 0xffffffff);
}

void send_rpc_query(connection *c, int op, long long id, int *q, int qsize) {
  q[2] = op;
  if (id != -1) {
    *(long long *)(q + 3) = id;
  }

  vkprintf (4, "send_rpc_query: [len = %d] [op = %08x] [rpc_id = <%lld>]\n", q[0], op, id);
  tcp_rpc_conn_send_data(c, static_cast<int>(qsize - 3 * sizeof(int)), q + 2);

  TCP_RPCS_FUNC(c)->flush_packet(c);
}

void on_net_event(int event_status) {
  if (event_status == 0) {
    return;
  }
  assert (active_worker != nullptr);
  if (event_status < 0) {
    php_worker_terminate(active_worker, 0, script_error_t::net_event_error, "memory limit on net event");
    php_worker_wakeup(active_worker);
    return;
  }
  if (active_worker->waiting) {
    php_worker_wakeup(active_worker);
  }
}

static void send_rpc_error_raw(connection *c, long long req_id, int code, const char *str) {
  static int q[10000];
  q[2] = TL_RPC_REQ_ERROR;
  *(long long *)(q + 3) = req_id;
  q[5] = code;
  //TODO: write str

  char *buf = (char *)(q + 6);
  int all_len = sizeof(q[2]) + sizeof(long long) + sizeof(q[5]);
  int sn = (int)strlen(str);

  if (sn > 5000) {
    sn = 5000;
  }

  if (sn < 254) {
    *buf++ = (char)(sn);
    all_len += 1;
  } else if (sn < (1 << 24)) {
    *buf++ = (char)(254);
    *buf++ = (char)(sn & 255);
    *buf++ = (char)((sn >> 8) & 255);
    *buf++ = (char)((sn >> 16) & 255);
    all_len += 4;
  } else {
    assert ("TODO: store too big string" && 0);
  }

  memcpy(buf, str, (size_t)sn);
  buf += sn;
  all_len += sn;
  while (all_len % 4 != 0) {
    *buf++ = 0;
    all_len++;
  }
  tcp_rpc_conn_send_data(c, all_len, q + 2);
}

void server_rpc_error(connection *c, long long req_id, int code, const char *str) {
  send_rpc_error_raw(c, req_id, code, str);
  TCP_RPCS_FUNC(c)->flush_packet(c);
}

void client_rpc_error(connection *c, long long req_id, int code, const char *str) {
  send_rpc_error_raw(c, req_id, code, str);
  TCP_RPCC_FUNC(c)->flush_packet(c);
}

int hts_php_wakeup(connection *c);

conn_type_t ct_php_engine_http_server = [] {
  auto res = conn_type_t();
  res.magic = CONN_FUNC_MAGIC;
  res.title = "http_server";
  res.accept = accept_new_connections;
  res.init_accepted = hts_init_accepted;
  res.run = server_read_write;
  res.reader = server_reader;
  res.writer = server_writer;
  res.parse_execute = hts_parse_execute;
  res.close = hts_close_connection;
  res.free_buffers = free_connection_buffers;
  res.init_outbound = server_failed;
  res.connected = server_failed;
  res.wakeup = hts_php_wakeup;
  res.alarm = hts_php_wakeup;

  return res;
}();

int hts_php_wakeup(connection *c) {
  if (c->status == conn_wait_net || c->status == conn_wait_aio) {
    c->status = conn_expect_query;
    HTS_FUNC(c)->ht_wakeup(c);
  }
  if (c->Out.total_bytes > 0) {
    c->flags |= C_WANTWR;
  }
  //c->generation = ++conn_generation;
  //c->pending_queries = 0;
  return 0;
}


int hts_func_wakeup(connection *c);
int hts_func_execute(connection *c, int op);
int hts_func_close(connection *c, int who);

http_server_functions http_methods = [] {
  auto res = http_server_functions();
  res.execute = hts_func_execute;
  res.ht_wakeup = hts_func_wakeup;
  res.ht_alarm = hts_func_wakeup;
  res.ht_close = hts_func_close;

  return res;
}();

static char *qPost, *qGet, *qUri, *qHeaders;
static int qPostLen, qGetLen, qUriLen, qHeadersLen;

static char no_cache_headers[] =
  "Pragma: no-cache\r\n"
  "Cache-Control: no-store\r\n";

#define HTTP_RESULT_SIZE  (4 << 20)

//static char http_body_buffer[HTTP_RESULT_SIZE], *http_w;
//#define http_w_end  (http_body_buffer + HTTP_RESULT_SIZE - 16384)
//void http_return (connection *c, const char *str, int len);

void http_return(connection *c, const char *str, int len) {
  if (len < 0) {
    len = (int)strlen(str);
  }
  write_basic_http_header(c, 500, 0, len, no_cache_headers, "text/plain; charset=UTF-8");
  write_out(&c->Out, str, len);
}

#define MAX_POST_SIZE (1 << 18)

int hts_stopped = 0;

void hts_stop() {
  if (hts_stopped) {
    return;
  }
  if (http_sfd != -1) {
    epoll_close(http_sfd);
    close(http_sfd);
    http_sfd = -1;
  }
  sigterm_time = get_utime_monotonic() + SIGTERM_WAIT_TIMEOUT;
  hts_stopped = 1;
}

void hts_at_query_end(connection *c, int check_keep_alive) {
  hts_data *D = HTS_DATA (c);

  clear_connection_timeout(c);
  c->generation = ++conn_generation;
  c->pending_queries = 0;
  D->extra = nullptr;
  if (check_keep_alive && !(D->query_flags & QF_KEEPALIVE)) {
    c->status = conn_write_close;
    c->parse_state = -1;
  } else {
    c->flags |= C_REPARSE;
  }
  assert (c->status != conn_wait_net);
}

int do_hts_func_wakeup(connection *c, int flag) {
  hts_data *D = HTS_DATA(c);

  assert (c->status == conn_expect_query || c->status == conn_wait_net);
  c->status = conn_expect_query;

  auto worker = reinterpret_cast<php_worker *>(D->extra);
  double timeout = php_worker_main(worker);
  if (timeout == 0) {
    hts_at_query_end(c, flag);
  } else {
    assert (timeout > 0);
    set_connection_timeout(c, timeout);
    assert (c->pending_queries >= 0 && c->status == conn_wait_net);
  }
  return 0;
}

int hts_func_execute(connection *c, int op) {
  hts_data *D = HTS_DATA(c);
  static char ReqHdr[MAX_HTTP_HEADER_SIZE];
  static char Post[MAX_POST_SIZE];

  if (sigterm_on && sigterm_time < precise_now) {
    return -501;
  }

  vkprintf (1, "in hts_execute: connection #%d, op=%d, header_size=%d, data_size=%d, http_version=%d\n",
            c->fd, op, D->header_size, D->data_size, D->http_ver);

  if (!vk::any_of_equal(D->query_type, htqt_get, htqt_post, htqt_head)) {
    D->query_flags &= ~QF_KEEPALIVE;
    return -501;
  }

  if (D->data_size > 0) {
    int have_bytes = get_total_ready_bytes(&c->In);
    if (have_bytes < D->data_size + D->header_size && D->data_size < MAX_POST_SIZE) {
      vkprintf (1, "-- need %d more bytes, waiting\n", D->data_size + D->header_size - have_bytes);
      return D->data_size + D->header_size - have_bytes;
    }
  }

  assert (D->header_size <= MAX_HTTP_HEADER_SIZE);
  assert (read_in(&c->In, &ReqHdr, D->header_size) == D->header_size);

  qHeaders = ReqHdr + D->first_line_size;
  qHeadersLen = D->header_size - D->first_line_size;
  assert (D->first_line_size > 0 && D->first_line_size <= D->header_size);

  vkprintf (1, "===============\n%.*s\n==============\n", D->header_size, ReqHdr);
  vkprintf (1, "%d,%d,%d,%d\n", D->host_offset, D->host_size, D->uri_offset, D->uri_size);

  vkprintf (1, "hostname: '%.*s'\n", D->host_size, ReqHdr + D->host_offset);
  vkprintf (1, "URI: '%.*s'\n", D->uri_size, ReqHdr + D->uri_offset);

//  D->query_flags &= ~QF_KEEPALIVE;

  if (0 < D->data_size && D->data_size < MAX_POST_SIZE) {
    assert (read_in(&c->In, Post, D->data_size) == D->data_size);
    Post[D->data_size] = 0;
    vkprintf (1, "have %d POST bytes: `%.80s`\n", D->data_size, Post);
    qPost = Post;
    qPostLen = D->data_size;
  } else {
    qPost = nullptr;
    if (D->data_size > 0) {
      qPostLen = D->data_size;
    } else {
      qPostLen = 0;
    }
  }

  qUri = ReqHdr + D->uri_offset;
  qUriLen = D->uri_size;

  auto get_qm_ptr = reinterpret_cast<char *>(memchr(qUri, '?', (size_t)qUriLen));
  if (get_qm_ptr) {
    qGet = get_qm_ptr + 1;
    qGetLen = (int)(qUri + qUriLen - qGet);
    qUriLen = (int)(get_qm_ptr - qUri);
  } else {
    qGet = nullptr;
    qGetLen = 0;
  }

  // TODO drop it?
  if (qUriLen >= 200) {
    return -418;
  }

  vkprintf (1, "OK, lets do something\n");

  const char *query_type_str = nullptr;
  switch (D->query_type) {
    case htqt_get: query_type_str = "GET"; break;
    case htqt_post: query_type_str = "POST"; break;
    case htqt_head: query_type_str = "HEAD"; break;
    default: assert(0);
  }

  /** save query here **/
  http_query_data *http_data = http_query_data_create(qUri, qUriLen, qGet, qGetLen, qHeaders, qHeadersLen, qPost,
                                                      qPostLen, query_type_str, D->query_flags & QF_KEEPALIVE,
                                                      inet_sockaddr_address(&c->remote_endpoint),
                                                      inet_sockaddr_port(&c->remote_endpoint));

  static long long http_script_req_id = 0;
  php_worker *worker = php_worker_create(http_worker, c, http_data, nullptr, nullptr, ++http_script_req_id, script_timeout);
  D->extra = worker;

  set_connection_timeout(c, script_timeout);
  c->status = conn_wait_net;
  return do_hts_func_wakeup(c, 0);
}

int hts_func_wakeup(connection *c) {
  return do_hts_func_wakeup(c, 1);
}

int hts_func_close(connection *c, int who __attribute__((unused))) {
  hts_data *D = HTS_DATA(c);

  auto worker = reinterpret_cast<php_worker *>(D->extra);
  if (worker != nullptr) {
    php_worker_terminate(worker, 1, script_error_t::http_connection_close, "http connection close");
    double timeout = php_worker_main(worker);
    D->extra = nullptr;
    assert ("worker is unfinished after closing connection" && timeout == 0);
  }
  return 0;
}

/***
  RPC INTERFACE
 ***/
int rpcs_php_wakeup(connection *c);

int rpcc_php_wakeup(connection *c);

conn_type_t ct_php_engine_rpc_server = [] {
  auto res = conn_type_t();
  res.flags = C_RAWMSG;
  res.magic = CONN_FUNC_MAGIC;
  res.title = "rpc_server";
  res.accept = accept_new_connections;
  res.init_accepted = tcp_rpcs_init_accepted;
  res.run = server_read_write;
  res.reader = tcp_server_reader;
  res.writer = tcp_server_writer;
  res.parse_execute = tcp_rpcs_parse_execute;
  res.close = tcp_rpcs_close_connection;
  res.free_buffers = tcp_free_connection_buffers;
  res.init_outbound = server_failed;
  res.connected = server_failed;
  res.wakeup = rpcs_php_wakeup; //replaced
  res.alarm = rpcs_php_wakeup; //replaced
  res.crypto_init = aes_crypto_init;
  res.crypto_free = aes_crypto_free;
  res.crypto_encrypt_output = tcp_aes_crypto_encrypt_output;
  res.crypto_decrypt_input = tcp_aes_crypto_decrypt_input;
  res.crypto_needed_output_bytes = tcp_aes_crypto_needed_output_bytes;

  return res;
}();

conn_type_t ct_php_rpc_client = [] {
  auto res = conn_type_t();
  res.flags = C_RAWMSG;
  res.magic = CONN_FUNC_MAGIC;
  res.title = "rpc_client";
  res.accept = server_failed;
  res.init_accepted = server_failed;
  res.run = server_read_write;
  res.reader = tcp_server_reader;
  res.writer = tcp_server_writer;
  res.parse_execute = tcp_rpcc_parse_execute;
  res.close = tcp_rpcc_close_connection;
  res.free_buffers = tcp_free_connection_buffers;
  res.init_outbound = tcp_rpcc_init_outbound;
  res.connected = tcp_rpcc_connected;
  res.wakeup = rpcc_php_wakeup; // replaced
  res.alarm = rpcc_php_wakeup; // replaced
  res.check_ready = tcp_rpc_client_check_ready;
  res.crypto_init = aes_crypto_init;
  res.crypto_free = aes_crypto_free;
  res.crypto_encrypt_output = tcp_aes_crypto_encrypt_output;
  res.crypto_decrypt_input = tcp_aes_crypto_decrypt_input;
  res.crypto_needed_output_bytes = tcp_aes_crypto_needed_output_bytes;

  return res;
}();

int rpcs_php_wakeup(connection *c) {
  if (c->status == conn_wait_net) {
    c->status = conn_expect_query;
    TCP_RPCS_FUNC(c)->rpc_wakeup(c);
  }
  if (c->out_p.total_bytes > 0) {
    c->flags |= C_WANTWR;
  }
  //c->generation = ++conn_generation;
  //c->pending_queries = 0;
  return 0;
}

int rpcc_php_wakeup(connection *c) {
  if (c->status == conn_wait_net) {
    c->status = conn_expect_query;
    TCP_RPCC_FUNC(c)->rpc_wakeup(c);
  }
  if (c->out.total_bytes > 0) {
    c->flags |= C_WANTWR;
  }
  //c->generation = ++conn_generation;
  //c->pending_queries = 0;
  return 0;
}

int rpcx_func_wakeup(connection *c);
int rpcx_func_close(connection *c, int who);

int rpcc_func_ready(connection *c);

tcp_rpc_server_functions rpc_methods = [] {
  auto res = tcp_rpc_server_functions();
  res.execute = rpcx_execute; //replaced
  res.check_ready = server_check_ready;
  res.flush_packet = tcp_rpcs_flush_packet;
  res.rpc_check_perm = tcp_rpcs_default_check_perm;
  res.rpc_init_crypto = tcp_rpcs_init_crypto;
  res.rpc_wakeup = rpcx_func_wakeup; //replaced
  res.rpc_alarm = rpcx_func_wakeup; //replaced
  res.rpc_close = rpcx_func_close; //replaced

  return res;
}();

// For tasks engine, rpc-proxy task-related communication and RPC microservice requests processing
tcp_rpc_client_functions rpc_client_methods = [] {
  auto res = tcp_rpc_client_functions();
  res.execute = rpcx_execute; //replaced
  res.check_ready = default_tcp_rpc_client_check_ready; //replaced
  res.flush_packet = tcp_rpcc_flush_packet;
  res.rpc_check_perm = tcp_rpcc_default_check_perm;
  res.rpc_init_crypto = tcp_rpcc_init_crypto;
  res.rpc_start_crypto = tcp_rpcc_start_crypto;
  res.rpc_ready = rpcc_func_ready;
  res.rpc_wakeup = rpcx_func_wakeup; //replaced
  res.rpc_alarm = rpcx_func_wakeup; //replaced
  res.rpc_close = rpcx_func_close; //replaced

  return res;
}();

// Tasks engine communication target
conn_target_t rpc_client_ct = [] {
  auto res = conn_target_t();
  res.min_connections = 1;
  res.max_connections = 1;
  res.type = &ct_php_rpc_client;
  res.extra = (void *)&rpc_client_methods;
  res.reconnect_timeout = 1;

  return res;
}();


int rpcc_func_ready(connection *c) {
  c->last_query_sent_time = precise_now;
  c->last_response_time = precise_now;

  auto target_fd = c->target - Targets;
  if (target_fd == get_current_target() && !has_pending_scripts()) {
    lease_set_ready();
    run_rpc_lease();
  }
  return 0;
}


void rpcc_stop() {
  lease_on_stop();
  rpc_stopped = 1;
  sigterm_time = precise_now + SIGTERM_WAIT_TIMEOUT;
}

void rpcx_at_query_end(connection *c) {
  auto D = TCP_RPC_DATA(c);

  clear_connection_timeout(c);
  c->generation = ++conn_generation;
  c->pending_queries = 0;
  D->extra = nullptr;

  if (!has_pending_scripts()) {
    lease_set_ready();
    run_rpc_lease();
  }
  c->flags |= C_REPARSE;
  assert (c->status != conn_wait_net);
}

int rpcx_func_wakeup(connection *c) {
  auto D = TCP_RPC_DATA(c);

  assert (c->status == conn_expect_query || c->status == conn_wait_net);
  c->status = conn_expect_query;

  auto worker = reinterpret_cast<php_worker *>(D->extra);
  double timeout = php_worker_main(worker);
  if (timeout == 0) {
    rpcx_at_query_end(c);
  } else {
    assert (c->pending_queries >= 0 && c->status == conn_wait_net);
    assert (timeout > 0);
    set_connection_timeout(c, timeout);
  }
  return 0;
}

int rpcx_func_close(connection *c, int who __attribute__((unused))) {
  auto D = TCP_RPC_DATA(c);

  auto worker = reinterpret_cast<php_worker *>(D->extra);
  if (worker != nullptr) {
    php_worker_terminate(worker, 1, script_error_t::rpc_connection_close, "rpc connection close");
    double timeout = php_worker_main(worker);
    D->extra = nullptr;
    assert ("worker is unfinished after closing connection" && timeout == 0);

    if (!has_pending_scripts()) {
      lease_set_ready();
      run_rpc_lease();
    }
  }

  return 0;
}

static bool check_tasks_invoker_pid(process_id_t tasks_invoker_pid) {
  if (tasks_invoker_pid.ip == 0) {
    tasks_invoker_pid.ip = LOCALHOST;
  }
  process_id_t lease_pid = get_lease_pid();
  return matches_pid(&tasks_invoker_pid, &lease_pid) != no_pid_match;
}

static bool check_tasks_manager_pid(process_id_t tasks_manager_pid) {
  if (tasks_manager_pid.ip == 0) {
    tasks_manager_pid.ip = LOCALHOST;
  }
  process_id_t rpc_main_target_pid = get_rpc_main_target_pid();
  return matches_pid(&tasks_manager_pid, &rpc_main_target_pid) != no_pid_match;
}

static double normalize_script_timeout(double timeout_sec) {
  if (timeout_sec < 1) {
    kprintf("Too small script timeout: %f sec, should be [%d..%d] sec", timeout_sec, 1, MAX_SCRIPT_TIMEOUT);
    return 1;
  }
  if (timeout_sec > MAX_SCRIPT_TIMEOUT) {
    kprintf("Too big script timeout: %f sec, should be [%d..%d] sec", timeout_sec, 1, MAX_SCRIPT_TIMEOUT);
    return MAX_SCRIPT_TIMEOUT;
  }
  return timeout_sec;
}

static void send_rpc_error(connection *c, long long req_id, int error_code, const char *error_msg) {
  if (c->type == &ct_php_engine_rpc_server) {
    server_rpc_error(c, req_id, error_code, error_msg);
  } else {
    client_rpc_error(c, req_id, error_code, error_msg);
  }
}

int rpcx_execute(connection *c, int op, raw_message *raw) {
  vkprintf(1, "rpcx_execute: fd=%d, op=%d, len=%d\n", c->fd, op, raw->total_bytes);

  int len = raw->total_bytes;

  bool in_sigterm = sigterm_on && sigterm_time < precise_now;
  c->last_response_time = precise_now;

  auto MAX_RPC_QUERY_LEN = 126214400;
  if ((len < sizeof(long long) && op != TL_KPHP_STOP_READY_ACKNOWLEDGMENT) || MAX_RPC_QUERY_LEN < len) {
    return 0;
  }

  int event_status = 0;
  process_id remote_pid = TCP_RPC_DATA(c)->remote_pid;

  switch (static_cast<unsigned int>(op)) {
    case TL_KPHP_STOP_READY_ACKNOWLEDGMENT: {
      if (!check_tasks_invoker_pid(remote_pid)) {
        kprintf("Got TL_KPHP_STOP_READY_ACKNOWLEDGMENT from invalid task invoker pid = %s\n", pid_to_print(&remote_pid));
        return 0;
      }
      do_rpc_finish_lease();
      break;
    }
    case TL_KPHP_STOP_LEASE: {
      if (in_sigterm) {
        return 0;
      }
      do_rpc_stop_lease();
      break;
    }
    case TL_KPHP_START_LEASE_V2:
    case TL_KPHP_START_LEASE: {
      // rpc-proxy response with task PID
      if (!check_tasks_manager_pid(remote_pid) || in_sigterm) {
        return 0;
      }
      tl_fetch_init_raw_message(raw);
      auto op_from_tl = tl_fetch_int();
      len -= static_cast<int>(sizeof(op_from_tl));
      assert(op_from_tl == op);
      assert(len % sizeof(int) == 0);

      static_assert(sizeof(process_id_t) == 12, "");

      size_t expected_min_size = (op == TL_KPHP_START_LEASE_V2 ? sizeof(int) + sizeof(process_id_t) + sizeof(int) : sizeof(process_id_t) + sizeof(int));
      if (len < expected_min_size) {
        return 0;
      }

      int fields_mask = 0;

      if (op == TL_KPHP_START_LEASE_V2) {
        fields_mask = tl_fetch_int();
      }

      union {
        std::array<char, sizeof(process_id_t)> buf;
        process_id_t xpid;
      };
      auto fetched_bytes = tl_fetch_data(buf.data(), static_cast<int>(buf.size()));
      assert(fetched_bytes == buf.size());

      int timeout = tl_fetch_int();

      int actor_id = -1;

      if (fields_mask & vk::tl::kphp::start_lease_v2_fields_mask::actor_id) {
        actor_id = tl_fetch_int();
      }

      // get tasks target by the PID and send kphp.readyV2 to the target (in other words, do a task request)
      do_rpc_start_lease(xpid, precise_now + timeout, actor_id);
      return 0;
    }
    case TL_RPC_INVOKE_REQ: {
      if (in_sigterm) {
        return 0;
      }
      // got a new task from the tasks engine or a request from RPC microservice client
      tl_fetch_init_raw_message(raw);

      int64_t left_bytes_with_headers = tl_fetch_unread();
      tl_query_header_t header{};
      bool header_fetched_successfully = tl_fetch_query_header(&header);
      if (!header_fetched_successfully) {
        send_rpc_error(c, header.qid, tl_fetch_error_code(), tl_fetch_error_string());
        return 0;
      }
      int64_t left_bytes_without_headers = tl_fetch_unread();

      len -= (left_bytes_with_headers - left_bytes_without_headers);
      assert(len % 4 == 0);

      long long req_id = header.qid;

      vkprintf(2, "got RPC_INVOKE_REQ [req_id = %016llx]\n", req_id);

      if (!check_tasks_invoker_pid(remote_pid)) {
        static char msg_buf[1000];
        process_id_t lease_pid = get_lease_pid();
        sprintf(msg_buf, "Task invoker is invalid. Expected %s, but actual %s", pid_to_print(&lease_pid), pid_to_print(&remote_pid));
        send_rpc_error(c, req_id, TL_ERROR_QUERY_INCORRECT, msg_buf);
        return 0;
      }
      if (c->type != &ct_php_rpc_client && c->type != &ct_php_engine_rpc_server) {
        connection *lease_connection = get_lease_connection();
        if (lease_connection == nullptr || lease_connection->status != conn_expect_query) {
          client_rpc_error(c, req_id, TL_ERROR_QUERY_INCORRECT, "Task connection is busy");
          return 0;
        }
        c = lease_connection;
      }
      auto custom_settings = try_fetch_lookup_custom_worker_settings();
      double actual_script_timeout = custom_settings.has_timeout() ? normalize_script_timeout(custom_settings.php_timeout_ms / 1000.0) : script_timeout;
      set_connection_timeout(c, actual_script_timeout);

      char buf[len + 1];
      auto fetched_bytes = tl_fetch_data(buf, len);
      if (fetched_bytes == -1) {
        client_rpc_error(c, req_id, tl_fetch_error_code(), tl_fetch_error_string());
        return 0;
      }
      assert(fetched_bytes == len);
      auto D = TCP_RPC_DATA(c);
      rpc_query_data *rpc_data = rpc_query_data_create(std::move(header), reinterpret_cast<int *>(buf), len / static_cast<int>(sizeof(int)), D->remote_pid.ip,
                                                       D->remote_pid.port, D->remote_pid.pid, D->remote_pid.utime);

      php_worker *worker = php_worker_create(run_once ? once_worker : rpc_worker, c, nullptr, rpc_data, nullptr, req_id, actual_script_timeout);
      D->extra = worker;

      c->status = conn_wait_net;
      rpcx_func_wakeup(c);
      break;
    }
    case TL_RPC_REQ_ERROR:
    case TL_RPC_REQ_RESULT: {
      // received either error or result from an engine
      int result_len = raw->total_bytes - static_cast<int>(sizeof(int) + sizeof(long long));
      assert(result_len >= 0);

      if (result_len == 0) {
        log_server_warning("Got empty RPC result from %s, op = 0x%08x", pid_to_print(&remote_pid), static_cast<unsigned>(op));
        return 0;
      }

      tl_fetch_init_raw_message(raw);

      auto op_from_tl = tl_fetch_int();
      assert(op_from_tl == op);

      auto id = tl_fetch_long();
      if (op == TL_RPC_REQ_ERROR) {
        //FIXME: error code, error string
        //almost never happens
        event_status = create_rpc_error_event(static_cast<slot_id_t>(id), -1, "unknown error", nullptr);
        break;
      }

      net_event_t *event = nullptr;
      event_status = create_rpc_answer_event(static_cast<slot_id_t>(id), result_len, &event);
      if (event_status > 0) {
        auto fetched_bytes = tl_fetch_data(event->result, result_len);
        assert (fetched_bytes == result_len);
      }

      break;
    }
    case TL_RPC_PONG:
      break;
  }
  if (event_status) {
    on_net_event(event_status);
  }
  return 0;
}


/***
  Common query function
 ***/

void pnet_query_answer(conn_query *q) {
  connection *req = q->requester;
  if (req != nullptr && req->generation == q->req_generation) {
    void *extra = nullptr;
    if (req->type == &ct_php_engine_rpc_server) {
      extra = TCP_RPC_DATA(req)->extra;
    } else if (req->type == &ct_php_rpc_client) {
      extra = TCP_RPC_DATA(req)->extra;
    } else if (req->type == &ct_php_engine_http_server) {
      extra = HTS_DATA (req)->extra;
    } else if (req->type && !strcmp(req->type->title, "jobs_server")) {
      extra = req->custom_data;
    } else {
      assert ("unexpected type of connection\n" && 0);
    }
    php_worker_answer_query(reinterpret_cast<php_worker *>(extra), ((net_ansgen_t *)(q->extra))->ans);
  }
}

void pnet_query_delete(conn_query *q) {
  auto ansgen = (net_ansgen_t *)q->extra;

  ansgen->func->free(ansgen);
  q->extra = nullptr;

  delete_conn_query(q);
  free(q);
}

int pnet_query_timeout(conn_query *q) {
  auto net_ansgen = (net_ansgen_t *)q->extra;
  net_ansgen->func->timeout(net_ansgen);

  pnet_query_answer(q);

  delete_conn_query_from_requester(q);

  return 0;
}

int pnet_query_term(conn_query *q) {
  auto net_ansgen = (net_ansgen_t *)q->extra;
  net_ansgen->func->error(net_ansgen, "Connection closed by server");

  pnet_query_answer(q);
  pnet_query_delete(q);

  return 0;
}

int pnet_query_check(conn_query *q) {
  auto net_ansgen = (net_ansgen_t *)q->extra;

  ansgen_state_t state = net_ansgen->state;
  switch (state) {
    case st_ansgen_done:
    case st_ansgen_error:
      pnet_query_answer(q);
      pnet_query_delete(q);
      break;

    case st_ansgen_wait:
      break;
  }

  return state == st_ansgen_error;
}

int delayed_send_term(conn_query *q) {
  auto command = (command_t *)q->extra;

  if (command != nullptr) {
    command->run(command, nullptr);
    command->free(command);
    q->extra = nullptr;
  }

  delete_conn_query(q);
  free(q);
  return 0;
}

/***
  MEMCACHED CLIENT
 ***/

conn_query_functions pnet_cq_func = [] {
  auto res = conn_query_functions();
  res.magic = (int)CQUERY_FUNC_MAGIC;
  res.title = "pnet-cq-query";
  res.wakeup = pnet_query_timeout;
  res.close = pnet_query_term;
//  res.complete = mc_query_done //???
  return res;
}();

conn_query_functions pnet_delayed_cq_func = [] {
  auto res = conn_query_functions();
  res.magic = (int)CQUERY_FUNC_MAGIC;
  res.title = "pnet-cq-query";
  res.wakeup = pnet_query_term;
  res.close = pnet_query_term;
//  res.complete = mc_query_done //???

  return res;
}();

conn_query_functions delayed_send_cq_func = [] {
  auto res = conn_query_functions();
  res.magic = (int)CQUERY_FUNC_MAGIC;
  res.title = "delayed-send-cq-query";
  res.wakeup = delayed_send_term;
  res.close = delayed_send_term;
//  res.complete = mc_query_done //???

  return res;
}();


void create_pnet_delayed_query(connection *http_conn, conn_target_t *t, net_ansgen_t *gen, double finish_time) {
  auto q = reinterpret_cast<conn_query *>(malloc(sizeof(conn_query)));

  q->custom_type = 0;
  q->outbound = nullptr;
  q->requester = http_conn;
  q->start_time = precise_now;

  q->extra = gen;

  q->cq_type = &pnet_delayed_cq_func;
  q->timer.wakeup_time = finish_time;

  insert_conn_query_into_list(q, (conn_query *)t);
}

void create_delayed_send_query(conn_target_t *t, command_t *command,
                               double finish_time) {
  auto q = reinterpret_cast<conn_query *>(malloc(sizeof(conn_query)));

  q->custom_type = 0;
  q->start_time = precise_now;

  q->outbound = nullptr;
  q->requester = nullptr;
  q->extra = command;

  q->cq_type = &delayed_send_cq_func;
  q->timer.wakeup_time = finish_time;

  insert_conn_query_into_list(q, (conn_query *)t);
}

conn_query *create_pnet_query(connection *http_conn, connection *conn, net_ansgen_t *gen, double finish_time) {
  auto q = reinterpret_cast<conn_query *>(malloc(sizeof(conn_query)));

  q->custom_type = 0;
  q->outbound = conn;
  q->requester = http_conn;
  q->start_time = precise_now;

  q->extra = gen;

  q->cq_type = &pnet_cq_func;
  q->timer.wakeup_time = finish_time;

  insert_conn_query(q);

  return q;
}


/***
  RCP CLIENT
 ***/
int rpcc_check_ready(connection *c) {
  /*assert (c->status != conn_none);*/
  /*if (c->status == conn_none || c->status == conn_connecting || TCP_RPC_DATA(c)->in_packet_num < 0) {*/
  /*return c->ready = cr_notyet;*/
  /*}*/
  /*if (c->status == conn_error || c->ready == cr_failed) {*/
  /*return c->ready = cr_failed;*/
  /*}*/
  /*return c->ready = cr_ok;*/

  if ((c->flags & C_FAILED) || c->status == conn_error) {
    if (verbosity > 1 && c->ready != cr_failed) {
      fprintf(stderr, "changing connection %d readiness from %d to %d [FAILED] lq=%.03f lr=%.03f now=%.03f\n", c->fd, c->ready, cr_failed, c->last_query_sent_time, c
        ->last_response_time, precise_now);
    }
    return c->ready = cr_failed;
  }

  if (TCP_RPC_DATA(c)->in_packet_num < 0) {
    if (TCP_RPC_DATA(c)->in_packet_num == -1 && c->status == conn_running) {
      if (verbosity > 1 && c->ready != cr_ok) {
        fprintf(stderr, "changing connection %d readiness from %d to %d [OK] lq=%.03f lr=%.03f now=%.03f\n", c->fd, c->ready, cr_ok, c->last_query_sent_time, c
          ->last_response_time, precise_now);
      }
      return c->ready = cr_ok;
    }

    assert (c->last_query_sent_time != 0);
    if (c->last_query_sent_time < precise_now - RPC_CONNECT_TIMEOUT) {
      fail_connection(c, -6);
      return c->ready = cr_failed;
    }
    return c->ready = cr_notyet;
  }
  assert (c->status != conn_connecting);

  if (c->last_query_sent_time < precise_now - rpc_ping_interval) {
    net_rpc_send_ping(c, lrand48());
    c->last_query_sent_time = precise_now;
  }

  assert (c->last_response_time != 0);
  if (c->last_response_time < precise_now - RPC_FAIL_INTERVAL) {
    if (verbosity > 1 && c->ready != cr_failed) {
      fprintf(stderr, "changing connection %d readiness from %d to %d [FAILED] lq=%.03f lr=%.03f now=%.03f\n", c->fd, c->ready, cr_failed, c->last_query_sent_time, c
        ->last_response_time, precise_now);
    }
    fail_connection(c, -5);
    return c->ready = cr_failed;
  }

  if (c->last_response_time < precise_now - RPC_STOP_INTERVAL) {
    if (verbosity > 1 && c->ready != cr_stopped) {
      fprintf(stderr, "changing connection %d readiness from %d to %d [STOPPED] lq=%.03f lr=%.03f now=%.03f\n", c->fd, c->ready, cr_stopped, c->last_query_sent_time, c
        ->last_response_time, precise_now);
    }
    return c->ready = cr_stopped;
  }

  if (c->status == conn_wait_answer || c->status == conn_expect_query || c->status == conn_reading_answer) {
    if (verbosity > 1 && c->ready != cr_ok) {
      fprintf(stderr, "changing connection %d readiness from %d to %d [OK] lq=%.03f lr=%.03f now=%.03f\n", c->fd, c->ready, cr_ok, c->last_query_sent_time, c->last_response_time, precise_now);
    }
    return c->ready = cr_ok;
  }

  if (c->status == conn_running) {
    if (verbosity > 1 && c->ready != cr_busy) {
      fprintf(stderr, "changing connection %d readiness from %d to %d [BUSY] lq=%.03f lr=%.03f now=%.03f\n", c->fd, c->ready, cr_busy, c->last_query_sent_time, c
        ->last_response_time, precise_now);
    }
    return c->ready = cr_busy;
  }

  assert (0);
  return c->ready = cr_failed;
}

int rpcc_send_query(connection *c) {
  //rpcc_ready
  c->last_query_sent_time = precise_now;
  c->last_response_time = precise_now;

  conn_query *q;
  dl_assert (c != nullptr, "...");
  dl_assert (c->target != nullptr, "...");

  while (c->target->first_query != (conn_query *)(c->target)) {
    q = c->target->first_query;
    dl_assert (q != nullptr, "...");
//    dl_assert (q->requester != nullptr, "...");
//    fprintf (stderr, "processing delayed query %p for target %p initiated by %p (%d:%d<=%d)\n", q, c->target, q->requester, q->requester->fd, q->req_generation, q->requester->generation);

    auto command = (command_t *)q->extra;
    command->run(command, c);
    command->free(command);
    q->extra = nullptr;
    delete_conn_query(q);
    free(q);
  }
  return 0;
}

/***
  SERVER
 ***/

static void sigint_immediate_handler(const int sig __attribute__((unused))) {
  const char message[] = "SIGINT handled immediately.\n";
  kwrite(2, message, sizeof(message) - (size_t)1);

  _exit(1);
}

static void sigterm_immediate_handler(const int sig __attribute__((unused))) {
  const char message[] = "SIGTERM handled immediately.\n";
  kwrite(2, message, sizeof(message) - (size_t)1);

  _exit(1);
}

static void sigint_handler(const int sig) {
  const char message[] = "SIGINT handled.\n";
  kwrite(2, message, sizeof(message) - (size_t)1);

  pending_signals = pending_signals | (1 << sig);
  ksignal(sig, sigint_immediate_handler);
}

void turn_sigterm_on() {
  if (sigterm_on != 1) {
    sigterm_time = precise_now + SIGTERM_MAX_TIMEOUT;
    sigterm_on = 1;
  }
}

static void sigterm_handler(const int sig) {
  const char message[] = "SIGTERM handled.\n";
  kwrite(2, message, sizeof(message) - (size_t)1);

  //pending_signals |= (1 << sig);
  turn_sigterm_on();
  ksignal(sig, sigterm_immediate_handler);
}

static void sighup_handler(const int sig) {
  const char message[] = "got SIGHUP.\n";
  kwrite(2, message, sizeof(message) - (size_t)1);

  pending_signals = pending_signals | (1ll << sig);
}

static void sigusr1_handler(const int sig) {
  const char message[] = "got SIGUSR1, rotate logs.\n";
  kwrite(2, message, sizeof(message) - (size_t)1);

  pending_signals = pending_signals | (1ll << sig);
}

void cron() {
  if (master_flag == -1 && getppid() == 1) {
    turn_sigterm_on();
  }
  vk::singleton<ServerStats>::get().update_this_worker_stats();
}

int try_get_http_fd() {
  return server_socket(http_port, settings_addr, backlog, 0);
}

void reopen_json_log() {
  if (logname) {
    char worker_json_log_file_name[PATH_MAX];
    sprintf(worker_json_log_file_name, "%s.json", logname);
    if (!vk::singleton<JsonLogger>::get().reopen_log_file(worker_json_log_file_name)) {
      vkprintf(-1, "failed to open log '%s': error=%s", worker_json_log_file_name, strerror(errno));
    }
  }
}

static void generic_event_loop(WorkerType worker_type, bool init_and_listen_rpc_port) noexcept {
  if (master_flag && logname_pattern != nullptr) {
    reopen_logs();
    reopen_json_log();
  }

  int prev_time = 0;
  double next_create_outbound = 0;

  switch (worker_type) {
    case WorkerType::general_worker: {
      if (init_and_listen_rpc_port) {
        if (rpc_port > 0 && rpc_sfd < 0) {
          rpc_sfd = server_socket(rpc_port, settings_addr, backlog, 0);
          if (rpc_sfd < 0) {
            vkprintf(-1, "cannot open rpc server socket at port %d: %m\n", rpc_port);
            exit(1);
          }
        }

        if (rpc_sfd >= 0) {
          init_listening_connection(rpc_sfd, &ct_php_engine_rpc_server, &rpc_methods);
        }

        if (run_once) {
          int pipe_fd[2];
          pipe(pipe_fd);

          int read_fd = pipe_fd[0];
          int write_fd = pipe_fd[1];

          rpc_client_methods.rpc_ready = nullptr;
          epoll_insert_pipe(pipe_for_read, read_fd, &ct_php_rpc_client, &rpc_client_methods);

          int q[6];
          int qsize = 6 * sizeof(int);
          q[2] = TL_RPC_INVOKE_REQ;
          for (int i = 0; i < run_once_count; i++) {
            prepare_rpc_query_raw(i, q, qsize, crc32c_partial);
            assert (write(write_fd, q, (size_t)qsize) == qsize);
          }
        }
      }

      if (http_port > 0 && http_sfd < 0) {
        dl_assert (!master_flag, "failed to get http_fd\n");
        if (master_flag) {
          vkprintf(-1, "try_get_http_fd after start_master\n");
          exit(1);
        }
        http_sfd = try_get_http_fd();
        if (http_sfd < 0) {
          vkprintf(-1, "cannot open http server socket at port %d: %m\n", http_port);
          exit(1);
        }
      }

      if (verbosity > 0 && http_sfd >= 0) {
        vkprintf (-1, "created listening socket at %s:%d, fd=%d\n", ip_to_print(settings_addr.s_addr), http_port, http_sfd);
      }

      if (http_sfd >= 0) {
        init_listening_tcpv6_connection(http_sfd, &ct_php_engine_http_server, &http_methods, SM_SPECIAL);
      }

      auto &rpc_clients = RpcClients::get().rpc_clients;
      std::for_each(rpc_clients.begin(), rpc_clients.end(),[](LeaseRpcClient &rpc_client) {
        vkprintf(-1, "create rpc client target: %s:%d\n", rpc_client.host.c_str(), rpc_client.port);
        rpc_client.target_id = get_target(rpc_client.host.c_str(), rpc_client.port, &rpc_client_ct);
      });
      if (!rpc_clients.empty()) {
        set_main_target(rpc_clients.front());
      }

      break;
    }
    case WorkerType::job_worker: {
      assert(!init_and_listen_rpc_port);
      vk::singleton<JobWorkerServer>::get().init();
      break;
    }
    default:
      assert(0);
  }

  if (vk::singleton<WorkersControl>::get().get_count(WorkerType::job_worker) > 0) {
    vk::singleton<JobWorkerClient>::get().init(logname_id);
  }

  if (no_sql) {
    sql_target_id = -1;
  } else {
    fprintf(stdout, "mysql host: %s; port: %d\n", db_host, db_port);
    sql_target_id = get_target(db_host, db_port, &db_ct);
    assert (sql_target_id != -1);
  }

  get_utime_monotonic();
  //create_all_outbound_connections();

  ksignal(SIGTERM, sigterm_handler);
  ksignal(SIGPIPE, SIG_IGN);
  ksignal(SIGINT, run_once ? sigint_immediate_handler : sigint_handler);
  ksignal(SIGUSR1, sigusr1_handler);
  ksignal(SIGPOLL, SIG_IGN);

  dl_allow_all_signals();

  vkprintf (1, "Server started\n");
  for (int i = 0; !(pending_signals & ~((1ll << SIGUSR1) | (1ll << SIGHUP))); i++) {
    if (verbosity > 0 && !(i & 255)) {
      vkprintf (1, "epoll_work(): %d out of %d connections, network buffers: %d used, %d out of %d allocated\n",
                active_connections, maxconn, NB_used, NB_alloc, NB_max);
    }

    epoll_work(57);

    if (precise_now > next_create_outbound) {
      create_all_outbound_connections();
      next_create_outbound = precise_now + 0.03 + 0.02 * drand48();
    }

    if (pending_signals & (1ll << SIGHUP)) {
      pending_signals = pending_signals & ~(1ll << SIGHUP);
    }

    if (pending_signals & (1ll << SIGUSR1)) {
      pending_signals = pending_signals & ~(1ll << SIGUSR1);

      reopen_logs();
      reopen_json_log();
    }

    if (now != prev_time) {
      prev_time = now;
      cron();
    }

    if (worker_type == WorkerType::general_worker) {
      lease_cron();
      if (sigterm_on && !rpc_stopped) {
        rpcc_stop();
      }
      if (sigterm_on && !hts_stopped) {
        hts_stop();
      }
    }

    if (main_thread_reactor.pre_event) {
      main_thread_reactor.pre_event();
    }

    if (worker_type == WorkerType::general_worker) {
      if (sigterm_on && precise_now > sigterm_time && !php_worker_run_flag && pending_http_queue.first_query == (conn_query *)&pending_http_queue) {
        vkprintf(1, "Quitting because of sigterm\n");
        break;
      }
    } else if (worker_type == WorkerType::job_worker) {
      if (sigterm_on && (precise_now > sigterm_time || !php_worker_run_flag)) {
        kprintf("Job worker is quitting because of SIGTERM\n");
        break;
      }
    }
  }

  if (verbosity > 0 && pending_signals) {
    vkprintf (1, "Quitting because of pending signals = %llx\n", pending_signals);
  }

  if (worker_type == WorkerType::general_worker && http_sfd >= 0) {
    epoll_close(http_sfd);
    assert (close(http_sfd) >= 0);
  }
}

void start_server() {
  pending_signals = 0;
  if (daemonize) {
    setsid();

    ksignal(SIGHUP, sighup_handler);
    reopen_logs();
    reopen_json_log();
  }
  if (master_flag) {
    vkprintf (-1, "master\n");
    if (rpc_port != -1) {
      vkprintf (-1, "rpc_port is ignored in master mode\n");
      rpc_port = -1;
    }
  }

  init_netbuffers();

  init_epoll();
  WorkerType worker_type = WorkerType::general_worker;
  if (master_flag) {
    worker_type = start_master(http_port > 0 ? &http_sfd : nullptr, &try_get_http_fd, http_port);
  }

  generic_event_loop(worker_type, !master_flag);
}

void set_instance_cache_memory_limit(size_t limit);
void init_php_scripts() noexcept;
void global_init_php_scripts() noexcept;
const char *get_php_scripts_version() noexcept;
char **get_runtime_options(int *count) noexcept;


void init_all() {
  srand48((long)cycleclock_now());

  //init pending_http_queue
  pending_http_queue.first_query = pending_http_queue.last_query = (conn_query *)&pending_http_queue;
  php_worker_run_flag = 0;

  dummy_request_queue.first_query = dummy_request_queue.last_query = (conn_query *)&dummy_request_queue;

  if (script_timeout == 0) {
    script_timeout = run_once ? 1e6 : DEFAULT_SCRIPT_TIMEOUT;
  }
  const auto *tag = engine_tag ?: "0";
  vk::singleton<JsonLogger>::get().init(string::to_int(tag, static_cast<string::size_type>(strlen(tag))));
  for (auto deprecation_warning : vk::singleton<DeprecatedOptions>::get().get_warnings()) {
    if (deprecation_warning.empty()) {
      break;
    }
    log_server_warning(deprecation_warning);
  }

  global_init_runtime_libs();
  global_init_php_scripts();
  global_init_script_allocator();

  init_handlers();

  init_drivers();

  init_php_scripts();
  vk::singleton<ServerStats>::get().set_idle_worker_status();

  worker_id = (int)lrand48();

  init_confdata_binlog_reader();
}

void init_logname(const char *src) {
  if (!std::strchr(src, '%')) {
    logname = src;
    kprintf_multiprocessing_mode_enable();
    return;
  }

  char pattern_buf[100];
  char plane_buf[100];
  int buf_len = 100;

  char *pattern = pattern_buf;
  char *plane = plane_buf;

  bool was_percent = false;
  while (*src) {
    assert (pattern < pattern_buf + buf_len - 3);
    if (*src == '%') {
      if (!was_percent) {
        *pattern++ = '%';
        *pattern++ = 'd';
        was_percent = true;
      }
    } else {
      *pattern++ = *src;
      // ignore the first '-%' so we get 'engine-kp-%.log' -> 'engine-kp.log'
      const bool skip_dash = *src == '-' && *(src + 1) == '%' && !was_percent;
      if (!skip_dash) {
        *plane++ = *src;
      }
    }
    src++;
  }
  *pattern = 0;
  *plane = 0;

  logname = strdup(plane_buf);
  logname_pattern = strdup(pattern_buf);
}

namespace {

template<class T, class F>
int parse_numeric_option(const char *option_name, T min_value, T max_value, const F &setter) noexcept {
  static_assert(std::is_same<vk::decay_function_arg_t<F, 0>, T>{}, "expected to be the same");
  T result{};
  try {
    result = std::is_floating_point<T>{} ? static_cast<T>(std::stod(optarg)) : static_cast<T>(std::stoi(optarg));
  } catch (const std::exception &e) {
    kprintf("--%s option: parse error: %s", option_name, e.what());
    return -1;
  }
  if (min_value <= result && result <= max_value) {
    setter(result);
    return 0;
  }
  kprintf("--%s option: the argument value should be in [%s; %s]", option_name, std::to_string(min_value).c_str(), std::to_string(max_value).c_str());
  return -1;
}

template<class T>
int read_option_to(const char *option_name, T min_value, T max_value, T &out) noexcept {
  return parse_numeric_option(option_name, min_value, max_value, [&out](T arg) { out = arg; });
}

} // namespace

bool set_mysql_host(const char *host) {
  db_host = host;
  return true;
}

/** main arguments parsing **/
int main_args_handler(int i, const char *long_option) {
  switch (i) {
    case 'D': {
      char *key = optarg, *value;
      char *eq = strchr(key, '=');
      if (eq == nullptr) {
        kprintf("--%s option: can't find '='\n", long_option);
        return -1;
      }
      value = eq + 1;
      *eq = 0;
      ini_set(key, value);
      *eq = '=';
      return 0;
    }
    case 'i': {
      const char *config_file_name = optarg;
      if (int failed_line = ini_set_from_config(config_file_name)) {
        if (failed_line == -1) {
          kprintf("--%s option: can't open ini_get config file: %s\n", long_option, config_file_name);
        } else {
          kprintf("--%s option: can't find '=' (line %d at file %s)\n", long_option, failed_line, config_file_name);
        }
        return -1;
      }
      return 0;
    }
    case 'l': {
      init_logname(optarg);
      return 0;
    }
    case 'H': {
      http_port = atoi(optarg);
      return 0;
    }
    case 'r': {
      rpc_port = atoi(optarg);
      return 0;
    }
    case 'R': {
      force_clear_sql_connection = 1;
      return 0;
    }
    case 'L': {
      static_buffer_length_limit = parse_memory_limit_default(optarg, 'm');
      return 0;
    }
    case 'w': {
      char *colon = strrchr(optarg, ':');
      if (colon == nullptr) {
        kprintf("--%s option: can't find ':'\n", long_option);
        return -1;
      }
      LeaseRpcClient rpc_client;
      rpc_client.host.assign(optarg, colon - optarg);
      char *at = strchr(colon, '@');
      if (at) {
        *at = 0;
      }
      rpc_client.port = atoi(colon + 1);
      if (at) {
        *at = '@';
        rpc_client.actor = atoi(at + 1);
      }
      if (const char *err = rpc_client.check()) {
        kprintf("--%s option: %s\n", long_option, err);
        return -1;
      }
      RpcClients::get().rpc_clients.push_back(std::move(rpc_client));
      return 0;
    }
    case 'E': {
      read_engine_tag(optarg);
      return 0;
    }
    case 'm': {
      max_memory = parse_memory_limit_default(optarg, 'm');
      assert((1 << 20) <= max_memory && max_memory <= (2047LL << 20));
      return 0;
    }
    case 'f': {
      master_flag = 1;
      return parse_numeric_option(long_option, 1, int{WorkersControl::max_workers_count}, [](int workers_count) {
        vk::singleton<WorkersControl>::get().set_total_workers_count(static_cast<uint16_t>(workers_count));
      });
    }
    case 'p': {
      master_port = atoi(optarg);
      return 0;
    }
    case 's': {
      if (const char *err = vk::singleton<ClusterName>::get().set_cluster_name(optarg)) {
        kprintf("--%s option: %s\n", long_option, err);
        return -1;
      }
      return 0;
    }
    case 't': {
      script_timeout = static_cast<int>(normalize_script_timeout(atoi(optarg)));
      return 0;
    }
    case 'o': {
      run_once = 1;
      return 0;
    }
    case 'q': {
      no_sql = 1;
      return 0;
    }
    case 'Q': {
      return read_option_to(long_option, 1000, 0xffff, db_port);
    }
    case 'U': {
      if (optarg) {
        disable_access_log += atoi(optarg);
      } else {
        disable_access_log++;
      }
      return 0;
    }
    case 'K': {
      die_on_fail = 1;
      return 0;
    }
    case 'k': {
      if (mlockall(MCL_CURRENT | MCL_FUTURE) != 0) {
        kprintf("error: fail to lock paged memory\n");
      }
      return 0;
    }
    case 'S': {
      const char *lease_config = optarg;
      return LeaseConfigParser::parse_lease_options_config(lease_config);
    }
    case 2000: {
      return read_option_to(long_option, 1, std::numeric_limits<int>::max(), queries_to_recreate_script);
    }
    case 2001: {
      memory_used_to_recreate_script = parse_memory_limit(optarg);
      // Align to page boundary
      const size_t page_size = 4096;
      memory_used_to_recreate_script = ((memory_used_to_recreate_script + (page_size - 1)) / page_size) * page_size;
      if (memory_used_to_recreate_script <= 0) {
        kprintf("--%s option: couldn't parse argument\n", long_option);
        return -1;
      }
      return 0;
    }
    case 2002: {
      use_madvise_dontneed = 1;
      return 0;
    }
    case 2003: {
      int64_t instance_cache_memory_limit = parse_memory_limit(optarg);
      if (instance_cache_memory_limit <= 0 || instance_cache_memory_limit > memory_resource::memory_buffer_limit()) {
        kprintf("--%s option: couldn't parse argument\n", long_option);
        return -1;
      }
      set_instance_cache_memory_limit(static_cast<size_t>(instance_cache_memory_limit));
      return 0;
    }
    case 2004: {
      set_confdata_binlog_mask(optarg);
      return 0;
    }
    case 2005: {
      int64_t confdata_memory_limit = parse_memory_limit(optarg);
      if (confdata_memory_limit <= 0 || confdata_memory_limit > memory_resource::memory_buffer_limit()) {
        kprintf("--%s option: couldn't parse argument\n", long_option);
        return -1;
      }
      set_confdata_memory_limit(static_cast<size_t>(confdata_memory_limit));
      return 0;
    }
    case 2006: {
      if (!*optarg) {
        set_confdata_blacklist_pattern(nullptr);
        return 0;
      }
      auto re2_pattern = std::make_unique<re2::RE2>(optarg, re2::RE2::Quiet);
      if (!re2_pattern->ok()) {
        kprintf("--%s option: couldn't parse pattern: %s\n", long_option, re2_pattern->error().c_str());
        return -1;
      }
      set_confdata_blacklist_pattern(std::move(re2_pattern));
      return 0;
    }
    case 2007: {
      if (!*optarg) {
        clear_confdata_predefined_wildcards();
      } else {
        add_confdata_predefined_wildcard(optarg);
      }
      return 0;
    }
    case 2008: {
      printf("%s\n", get_php_scripts_version());
      exit(0);
    }
    case 2009: {
      return read_option_to(long_option, 0, 3, php_warning_minimum_level);
    }
    case 2010: {
      if (set_profiler_log_path(optarg)) {
        return 0;
      }
      kprintf("--%s option: couldn't set prefix '%s'\n", long_option, optarg);
      return -1;
    }
    case 2011: {
      if (set_mysql_db_name(optarg)) {
        return 0;
      }
      kprintf("--%s option: couldn't set db_name '%s'\n", long_option, optarg);
      return -1;
    }
    case 2012: {
      if (add_dc_by_ipv4_config(optarg)) {    // can appear multiple times, each adding a new dc config
        return 0;
      }
      kprintf("--%s option: couldn't set mask '%s'\n", long_option, optarg);
      return -1;
    }
    case 2013: {
      return parse_numeric_option(long_option, 0.0, 1.0, [](double warmup_workers_part) {
        WarmUpContext::get().set_workers_part_for_warm_up(warmup_workers_part);
      });
    }
    case 2014: {
      return parse_numeric_option(long_option, 0.0, 1.0, [](double warmup_instance_cache_elements_part) {
        WarmUpContext::get().set_target_instance_cache_elements_part(warmup_instance_cache_elements_part);
      });
    }
    case 2015: {
      return parse_numeric_option(long_option, 0.0, double{DEFAULT_SCRIPT_TIMEOUT}, [](double warmup_timeout_sec) {
        WarmUpContext::get().set_warm_up_max_time(std::chrono::duration<double>{warmup_timeout_sec});
      });
    }
    case 2016: {
      return parse_numeric_option(long_option, 0.0, 0.99, [](double ratio) {
        vk::singleton<WorkersControl>::get().set_ratio(WorkerType::job_worker, ratio);
      });
    }
    case 2017: {
      const int64_t job_workers_shared_memory_size = parse_memory_limit(optarg);
      if (job_workers_shared_memory_size <= 0) {
        kprintf("--%s option: couldn't parse argument\n", long_option);
        return -1;
      }
      if (!vk::singleton<job_workers::SharedMemoryManager>::get().set_memory_limit(job_workers_shared_memory_size)) {
        kprintf("--%s option: too small\n", long_option);
        return -1;
      }
      return 0;
    }
    case 2018: {
      const int messages_count = atoi(optarg);
      if (messages_count <= 0) {
        kprintf("--%s option: couldn't parse argument\n", long_option);
        return -1;
      }
      if (!vk::singleton<job_workers::SharedMemoryManager>::get().set_shared_messages_count(static_cast<size_t>(messages_count))) {
        kprintf("--%s option: too small\n", long_option);
        return -1;
      }
      return 0;
    }
    case 2019: {
      return read_option_to(long_option, 0.0, 10.0, vk::singleton<LeaseContext>::get().rpc_stop_ready_timeout);
    }
    case 2020: {
      if (set_mysql_user(optarg)) {
        return 0;
      }
      kprintf("--%s option: couldn't set mysql user '%s'\n", long_option, optarg);
      return -1;
    }
    case 2021: {
      if (set_mysql_password(optarg)) {
        return 0;
      }
      kprintf("--%s option: couldn't set mysql password '%s'\n", long_option, optarg);
      return -1;
    }
    case 2022: {
      if (set_mysql_host(optarg)) {
        return 0;
      }
      kprintf("--%s option: couldn't set mysql host '%s'\n", long_option, optarg);
      return -1;
    }
    case 2023: {
      disable_mysql_same_datacenter_check();
      return 0;
    }
    case 2024: {
      use_utf8();
      return 0;
    }
    default:
      return -1;
  }
}

void parse_main_args_till_option(int argc, char *argv[], const char *till_option = nullptr) {
  if (run_once) {
    arg_add(argv[0]);
    while (optind != argc) {
      const char *opt = argv[optind++];
      if (till_option && !strcmp(till_option, opt)) {
        return;
      }
      arg_add(opt);
    }
  } else if (argc != optind) {
    usage_and_exit();
  }
}

DEPRECATED_OPTION("use-unix", no_argument);
DEPRECATED_OPTION_SHORT("json-log", "j", no_argument);
DEPRECATED_OPTION_SHORT("crc32c", "C", no_argument);
DEPRECATED_OPTION_SHORT("tl-schema", "T", required_argument);

void parse_main_args(int argc, char *argv[]) {
  usage_set_other_args_desc("");
  option_section_t sections[] = {OPT_GENERIC, OPT_NETWORK, OPT_RPC, OPT_VERBOSITY, OPT_ENGINE_CUSTOM, OPT_DEPRECATED, OPT_ARRAY_END};
  init_parse_options(sections);

  parse_option("log", required_argument, 'l', "set log name. %% can be used for log-file per worker");
  parse_option("lock-memory", no_argument, 'k', "lock paged memory");
  parse_option("define", required_argument, 'D', "set data for ini_get (in form key=value)");
  parse_option("define-from-config", required_argument, 'i', "set data for ini_get from config file (in form key=value on each row)");
  parse_option("http-port", required_argument, 'H', "http port");
  parse_option("rpc-port", required_argument, 'r', "rpc port");
  parse_option("rpc-client", required_argument, 'w', "host and port for client mode (host:port)");
  parse_option("hard-memory-limit", required_argument, 'm', "maximal size of memory used by script");
  parse_option("force-clear-sql", no_argument, 'R', "force clear sql connection every script run");
  parse_option("disable-sql", no_argument, 'q', "disable using sql");
  parse_option("sql-port", required_argument, 'Q', "sql port");
  parse_option("static-buffers-size", required_argument, 'L', "limit for static buffers length (e.g. limits script output size)");
  parse_option("error-tag", required_argument, 'E', "name of file with engine tag showed on every warning");
  parse_option("workers-num", required_argument, 'f', "the total workers number");
  parse_option("once", no_argument, 'o', "run script once");
  parse_option("master-port", required_argument, 'p', "port for memcached interface to master");
  parse_option("cluster-name", required_argument, 's', "only one kphp with same cluster name will be run on one machine");
  parse_option("time-limit", required_argument, 't', "time limit for script in seconds");
  parse_option("small-acsess-log", optional_argument, 'U', "don't write get data in log. If used twice (or with value 2), disables access log.");
  parse_option("fatal-warnings", no_argument, 'K', "script is killed, when warning happened");
  parse_option("worker-queries-to-reload", required_argument, 2000, "worker script is reloaded, when <queries> queries processed (default: 100)");
  parse_option("worker-memory-to-reload", required_argument, 2001, "worker script is reloaded, when <memory> queries processed");
  parse_option("use-madvise-dontneed", no_argument, 2002, "Use madvise MADV_DONTNEED for script memory above limit");
  parse_option("instance-cache-memory-limit", required_argument, 2003, "memory limit for instance_cache");
  parse_option("tasks-config", required_argument, 'S', "get lease worker settings from config file: mode and actor");
  parse_option("confdata-binlog", required_argument, 2004, "confdata binlog mask");
  parse_option("confdata-memory-limit", required_argument, 2005, "memory limit for confdata");
  parse_option("confdata-blacklist", required_argument, 2006, "confdata key blacklist regex pattern");
  parse_option("confdata-predefined-wildcard", required_argument, 2007, "perdefine confdata wildcard for better performance");
  parse_option("php-version", no_argument, 2008, "show the compiled php code version and exit");
  parse_option("php-warnings-minimal-verbosity", required_argument, 2009, "set minimum verbosity level for php warnings");
  parse_option("profiler-log-prefix", required_argument, 2010, "set profier log path perfix");
  parse_option("mysql-db-name", required_argument, 2011, "database name of MySQL to connect");
  parse_option("net-dc-mask", required_argument, 2012, "a string formatted like '8=1.2.3.4/12' to detect a datacenter by ipv4");
  parse_option("warmup-workers-ratio", required_argument, 2013, "the ratio of the instance cache warming up workers during the graceful restart");
  parse_option("warmup-instance-cache-elements-ratio", required_argument, 2014, "the ratio of the instance cache elements which makes the instance cache hot enough");
  parse_option("warmup-timeout", required_argument, 2015, "the maximum time for the instance cache warm up in seconds");
  parse_option("job-workers-ratio", required_argument, 2016, "the jobs workers ratio of the overall workers number");
<<<<<<< HEAD
  parse_option("job-workers-shared-memory-size", required_argument, 2017, "the total size of shared memory used for job workers related communication");
  parse_option("job-workers-shared-messages", required_argument, 2018, "the total count of the shared messages for job workers related communication");
  parse_option("lease-stop-ready-timeout", required_argument, 2019, "timeout for RPC_STOP_READY acknowledgement waiting in seconds (default: 0)");
=======
  parse_option("job-workers-shared-memory-size", required_argument, 2017, "total size of shared memory used for job workers related communication");
  parse_option("lease-stop-ready-timeout", required_argument, 2018, "timeout for RPC_STOP_READY acknowledgement waiting in seconds (default: 0)");
  parse_option("job-workers-num", required_argument, 2019, "DEPRECATED");
  parse_option("mysql-user", required_argument, 2020, "MySQL user");
  parse_option("mysql-password", required_argument, 2021, "MySQL password");
  parse_option("mysql-host", required_argument, 2022, "MySQL host");
  parse_option("disable-mysql-same-datacenter-check", no_argument, 2023, "Disable MySQL same datacenter check");
  parse_option("use-utf8", no_argument, 2024, "Use UTF8");
>>>>>>> b1b605f5
  parse_engine_options_long(argc, argv, main_args_handler);
  parse_main_args_till_option(argc, argv);
}


void init_default() {
  if (!vk::singleton<WorkersControl>::get().init()) {
    kprintf ("fatal: not enough workers for general purposes\n");
    exit(1);
  }

  dl_set_default_handlers();
  now = (int)time(nullptr);

  pid = getpid();
  // RPC part
  PID.port = (short)rpc_port;

  if (!username && maxconn == MAX_CONNECTIONS && geteuid()) {
    maxconn = 1000; //not for root
  }

  if (raise_file_rlimit(maxconn + 16) < 0) {
    vkprintf (-1, "fatal: cannot raise open file limit to %d\n", maxconn + 16);
    exit(1);
  }

  aes_load_keys();

  do_relogin();
  prctl(PR_SET_DUMPABLE, 1);

  if (!master_flag && !daemonize) {
    kstdout = dup(1);
    if (kstdout <= 2) {
      kprintf("fatal: can't save stdout\n");
      exit(1);
    }
    kstderr = dup(2);
    if (kstderr <= 2) {
      kprintf("fatal: can't save stderr\n");
      exit(1);
    }
  }

  if (logname) {
    reopen_logs();
    reopen_json_log();
  }
}

int run_main(int argc, char **argv, php_mode mode) {
  init_version_string(NAME_VERSION);
  dl_block_all_signals();
#if !ASAN_ENABLED
  set_core_dump_rlimit(1LL << 40);
#endif
  vk::singleton<ServerStats>::get().init();

  max_special_connections = 1;
  set_on_active_special_connections_update_callback([] {
    vk::singleton<ServerStats>::get().update_active_connections(active_special_connections, max_special_connections);
  });
  static_assert(offsetof(tcp_rpc_client_functions, rpc_ready) == offsetof(tcp_rpc_server_functions, rpc_ready), "");

  if (mode == php_mode::cli) {
    run_once = 1;
    disable_access_log = 2;
    parse_main_args_till_option(argc, argv, "--Xkphp-options");
  }

  std::vector<char *> new_argv;
  int options_count = 0;
  if (char **options_from_php = get_runtime_options(&options_count)) {
    const int parsed_options = std::max(optind, 1);
    new_argv.assign(argv, argv + parsed_options);
    std::copy(options_from_php, options_from_php + options_count, std::back_inserter(new_argv));
    std::copy(argv + parsed_options, argv + argc, std::back_inserter(new_argv));
    argv = new_argv.data();
    argc = static_cast<int>(new_argv.size());
  }

  parse_main_args(argc, argv);

  if (run_once) {
    master_flag = 0;
    rpc_port = -1;
    http_port = -1;
    setvbuf(stdout, nullptr, _IONBF, 0);
  }

  init_default();
  init_all();

  init_uptime();
  preallocate_msg_buffers();

  start_server();

  vkprintf (1, "return 0;\n");
  if (run_once) {
    return run_once_return_code;
  }
  return 0;
}<|MERGE_RESOLUTION|>--- conflicted
+++ resolved
@@ -2104,20 +2104,14 @@
   parse_option("warmup-instance-cache-elements-ratio", required_argument, 2014, "the ratio of the instance cache elements which makes the instance cache hot enough");
   parse_option("warmup-timeout", required_argument, 2015, "the maximum time for the instance cache warm up in seconds");
   parse_option("job-workers-ratio", required_argument, 2016, "the jobs workers ratio of the overall workers number");
-<<<<<<< HEAD
   parse_option("job-workers-shared-memory-size", required_argument, 2017, "the total size of shared memory used for job workers related communication");
   parse_option("job-workers-shared-messages", required_argument, 2018, "the total count of the shared messages for job workers related communication");
   parse_option("lease-stop-ready-timeout", required_argument, 2019, "timeout for RPC_STOP_READY acknowledgement waiting in seconds (default: 0)");
-=======
-  parse_option("job-workers-shared-memory-size", required_argument, 2017, "total size of shared memory used for job workers related communication");
-  parse_option("lease-stop-ready-timeout", required_argument, 2018, "timeout for RPC_STOP_READY acknowledgement waiting in seconds (default: 0)");
-  parse_option("job-workers-num", required_argument, 2019, "DEPRECATED");
   parse_option("mysql-user", required_argument, 2020, "MySQL user");
   parse_option("mysql-password", required_argument, 2021, "MySQL password");
   parse_option("mysql-host", required_argument, 2022, "MySQL host");
   parse_option("disable-mysql-same-datacenter-check", no_argument, 2023, "Disable MySQL same datacenter check");
   parse_option("use-utf8", no_argument, 2024, "Use UTF8");
->>>>>>> b1b605f5
   parse_engine_options_long(argc, argv, main_args_handler);
   parse_main_args_till_option(argc, argv);
 }
