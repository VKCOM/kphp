// Compiler for PHP (aka KPHP)
// Copyright (c) 2020 LLC «V Kontakte»
// Distributed under the GPL v3 License, see LICENSE.notice.txt

#include "server/php-engine.h"

#include <cassert>
#include <cerrno>
#include <cstdlib>
#include <cstring>
#include <limits>
#include <netdb.h>
#include <netinet/in.h>
#include <poll.h>
#include <re2/re2.h>
#include <sys/mman.h>
#include <sys/socket.h>
#include <unistd.h>

#include "common/algorithms/find.h"
#include "common/algorithms/string-algorithms.h"
#include "common/crc32c.h"
#include "common/cycleclock.h"
#include "common/dl-utils-lite.h"
#include "common/kprintf.h"
#include "common/macos-ports.h"
#include "common/options.h"
#include "common/pipe-utils.h"
#include "common/precise-time.h"
#include "common/resolver.h"
#include "common/rpc-error-codes.h"
#include "common/sanitizer.h"
#include "common/server/limits.h"
#include "common/server/relogin.h"
#include "common/server/signals.h"
#include "common/tl/constants/common.h"
#include "common/tl/constants/kphp.h"
#include "common/tl/methods/rwm.h"
#include "common/tl/parse.h"
#include "common/tl/query-header.h"
#include "common/type_traits/function_traits.h"
#include "net/net-buffers.h"
#include "net/net-connections.h"
#include "net/net-crypto-aes.h"
#include "net/net-dc.h"
#include "net/net-http-server.h"
#include "net/net-ifnet.h"
#include "net/net-memcache-client.h"
#include "net/net-memcache-server.h"
#include "net/net-mysql-client.h"
#include "net/net-sockaddr-storage.h"
#include "net/net-socket.h"
#include "net/net-tcp-connections.h"
#include "net/net-tcp-rpc-client.h"
#include "net/net-tcp-rpc-server.h"

#include "runtime/interface.h"
#include "runtime/profiler.h"
#include "runtime/rpc.h"
#include "server/cluster-name.h"
#include "server/confdata-binlog-replay.h"
#include "server/database-drivers/connector.h"
#include "server/database-drivers/adaptor.h"
#include "server/job-workers/job-worker-client.h"
#include "server/job-workers/job-worker-server.h"
#include "server/job-workers/job-workers-context.h"
#include "server/job-workers/shared-memory-manager.h"
#include "server/json-logger.h"
#include "server/lease-config-parser.h"
#include "server/lease-context.h"
#include "server/numa-configuration.h"
#include "server/php-engine-vars.h"
#include "server/php-lease.h"
#include "server/php-master-warmup.h"
#include "server/php-master.h"
#include "server/php-mc-connections.h"
#include "server/php-queries.h"
#include "server/php-runner.h"
#include "server/php-sql-connections.h"
#include "server/php-worker.h"
#include "server/server-log.h"
#include "server/server-stats.h"
#include "server/statshouse/statshouse-client.h"
#include "server/workers-control.h"
#include "server/statshouse/worker-stats-buffer.h"

using job_workers::JobWorkersContext;
using job_workers::JobWorkerClient;
using job_workers::JobWorkerServer;


#define MAX_TIMEOUT 30

#define RPC_DEFAULT_PING_INTERVAL 10.0
double rpc_ping_interval = RPC_DEFAULT_PING_INTERVAL;
#define RPC_STOP_INTERVAL (2 * rpc_ping_interval)
#define RPC_FAIL_INTERVAL (3 * rpc_ping_interval)

#define RPC_CONNECT_TIMEOUT 3

#define MAX_POST_SIZE (2 * 1024 * 1024) // 2 MB

/***
  RPC-client
 ***/
int rpcc_send_query(connection *c);
int rpcc_check_ready(connection *c);
int rpcx_execute(connection *c, int op, raw_message *raw);

// Receives engine responses
tcp_rpc_client_functions tcp_rpc_client_outbound = [] {
  auto res = tcp_rpc_client_functions();
  res.execute = rpcx_execute; //replaced
  res.check_ready = rpcc_check_ready; //replaced
  res.flush_packet = tcp_rpcc_flush_packet_later;
  res.rpc_check_perm = tcp_rpcc_default_check_perm;
  res.rpc_init_crypto = tcp_rpcc_init_crypto;
  res.rpc_start_crypto = tcp_rpcc_start_crypto;
  res.rpc_ready = rpcc_send_query; //replaced

  return res;
}();

/***
  OUTBOUND CONNECTIONS
 ***/

static int db_port = 3306;
static const char *db_host = "localhost";

conn_type_t ct_tcp_rpc_client_read_all = [] {
  auto res = get_default_tcp_rpc_client_conn_type();
  res.reader = tcp_server_reader_till_end;
  return res;
}();

// Engines communication target (rpc-responses)
conn_target_t rpc_ct = [] {
  auto res = conn_target_t();
  res.min_connections = 2;
  res.max_connections = 3;
  res.type = &ct_tcp_rpc_client_read_all;
  res.extra = (void *)&tcp_rpc_client_outbound;
  res.reconnect_timeout = 1;

  return res;
}();


connection *get_target_connection(conn_target_t *S, int force_flag) {
  connection *c, *d = nullptr;
  int u = 10000;
  if (!S) {
    return nullptr;
  }
  for (c = S->first_conn; c != (connection *)S; c = c->next) {
    int r = S->type->check_ready(c);
    if (r == cr_ok || (force_flag && r == cr_notyet)) {
      return c;
    } else if (r == cr_stopped && c->unreliability < u) {
      u = c->unreliability;
      d = c;
    }
  }
  return d;
}

connection *get_target_connection_force(conn_target_t *S) {
  connection *res = get_target_connection(S, 0);

  if (res == nullptr) {
    create_new_connections(S);
    res = get_target_connection(S, 1);
  }

  return res;
}

int get_target_impl(conn_target_t *ct) {
  //TODO: fix ref_cnt overflow
  conn_target_t *res = create_target(ct, nullptr);
  int res_id = (int)(res - Targets);
  return res_id;
}

int get_target_by_pid(int ip, int port, conn_target_t *ct) {
  ct->endpoint = make_inet_sockaddr_storage(ip, static_cast<uint16_t>(port));

  return get_target_impl(ct);
}

int get_target(const char *host, int port, conn_target_t *ct) {
  if (!(0 <= port && port < 0x10000)) {
    vkprintf (0, "bad port %d\n", port);
    return -1;
  }

  hostent *h;
  if (!(h = kdb_gethostbyname(host)) || h->h_addrtype != AF_INET || h->h_length != 4 || !h->h_addr_list || !h->h_addr) {
    vkprintf (0, "can't resolve host\n");
    return -1;
  }

  ct->endpoint = make_inet_sockaddr_storage(ntohl(*(uint32_t *)h->h_addr), static_cast<uint16_t>(port));

  return get_target_impl(ct);
}

double fix_timeout(double timeout) {
  if (timeout < 0) {
    return 0;
  }
  if (timeout > MAX_TIMEOUT) {
    return MAX_TIMEOUT;
  }
  return timeout;
}

/***
  HTTP INTERFACE
 ***/

int delete_pending_query(conn_query *q) {
  vkprintf (1, "delete_pending_query(%p,%p)\n", q, q->requester);

  delete_conn_query(q);
  free(q);
  return 0;
}

conn_query_functions pending_cq_func = [] {
  auto res = conn_query_functions();
  res.magic = (int)CQUERY_FUNC_MAGIC;
  res.title = "pending-query";
  res.wakeup = delete_pending_query;
  res.close = delete_pending_query;
  res.complete = delete_pending_query;

  return res;
}();

/** delayed httq queries queue **/
connection pending_http_queue;
int php_worker_run_flag;

/** dummy request queue **/
connection dummy_request_queue;


/** net write command **/
/** do write delayed write to connection **/



void command_net_write_run_rpc(command_t *base_command, void *data) {
  auto *command = (command_net_write_t *)base_command;
//  fprintf (stderr, "command_net_write [ptr=%p] [len = %d] [data = %p]\n", base_command, command->len, data);

  slot_id_t slot_id = static_cast<slot_id_t>(command->extra);
  assert (command->data != nullptr);
  if (data == nullptr) { //send to /dev/null
    vkprintf (3, "failed to send rpc request %d\n", slot_id);
    on_net_event(create_rpc_error_event(slot_id, TL_ERROR_NO_CONNECTIONS, "Failed to send query, timeout expired", nullptr));
  } else {
    auto *d = (connection *)data;
    //assert (d->status == conn_ready);
    send_rpc_query(d, TL_RPC_INVOKE_REQ, slot_id, (int *)command->data, command->len);
    d->last_query_sent_time = precise_now;
  }
}


void command_net_write_free(command_t *base_command) {
  auto *command = (command_net_write_t *)base_command;

  if (command->data != nullptr) {
    free(command->data);
    command->data = nullptr;
    command->len = 0;
  }
  free(command);
}

command_t command_net_write_rpc_base = {
  .run = command_net_write_run_rpc,
  .free = command_net_write_free
};


command_t *create_command_net_writer(const char *data, int data_len, command_t *base, long long extra) {
  auto *command = reinterpret_cast<command_net_write_t *>(malloc(sizeof(command_net_write_t)));
  command->base.run = base->run;
  command->base.free = base->free;

  command->data = reinterpret_cast<unsigned char *>(malloc((size_t)data_len));
  memcpy(command->data, data, (size_t)data_len);
  command->len = data_len;
  command->extra = extra;

  return reinterpret_cast<command_t *>(command);
}


/** php-script **/

#define run_once_count 1
int queries_to_recreate_script = 100;

void *php_script;

int has_pending_scripts() {
  return php_worker_run_flag || pending_http_queue.first_query != (conn_query *)&pending_http_queue;
}

void net_error(net_ansgen_t *ansgen, php_query_base_t *query, const char *err) {
  ansgen->func->error(ansgen, err);
  query->ans = ansgen->ans;
  ansgen->func->free(ansgen);
  php_script_query_answered(php_script);
}

void prepare_rpc_query_raw(int packet_id, int *q, int qsize, unsigned (*crc32_partial_custom)(const void *q, long len, unsigned crc32_complement)) {
  static_assert(sizeof(int) == 4, "");
  q[0] = qsize;
  assert ((qsize & 3) == 0);
  int qlen = qsize >> 2;
  assert (qlen >= 5);

  q[1] = packet_id;
  q[qlen - 1] = (int)~crc32_partial_custom(q, q[0] - 4, 0xffffffff);
}

void send_rpc_query(connection *c, int op, long long id, int *q, int qsize) {
  q[2] = op;
  if (id != -1) {
    *(long long *)(q + 3) = id;
  }

  vkprintf (4, "send_rpc_query: [len = %d] [op = %08x] [rpc_id = <%lld>]\n", q[0], op, id);
  tcp_rpc_conn_send_data(c, static_cast<int>(qsize - 3 * sizeof(int)), q + 2);

  TCP_RPCS_FUNC(c)->flush_packet(c);
}

void on_net_event(int event_status) {
  if (event_status == 0) {
    return;
  }
  assert (active_worker != nullptr);
  if (event_status < 0) {
    php_worker_terminate(active_worker, 0, script_error_t::net_event_error, "memory limit on net event");
    php_worker_wakeup(active_worker);
    return;
  }
  if (active_worker->waiting) {
    php_worker_wakeup(active_worker);
  }
}

static void send_rpc_error_raw(connection *c, long long req_id, int code, const char *str) {
  static int q[10000];
  q[2] = TL_RPC_REQ_ERROR;
  *(long long *)(q + 3) = req_id;
  q[5] = code;
  //TODO: write str

  char *buf = (char *)(q + 6);
  int all_len = sizeof(q[2]) + sizeof(long long) + sizeof(q[5]);
  int sn = (int)strlen(str);

  if (sn > 5000) {
    sn = 5000;
  }

  if (sn < 254) {
    *buf++ = (char)(sn);
    all_len += 1;
  } else if (sn < (1 << 24)) {
    *buf++ = (char)(254);
    *buf++ = (char)(sn & 255);
    *buf++ = (char)((sn >> 8) & 255);
    *buf++ = (char)((sn >> 16) & 255);
    all_len += 4;
  } else {
    assert ("TODO: store too big string" && 0);
  }

  memcpy(buf, str, (size_t)sn);
  buf += sn;
  all_len += sn;
  while (all_len % 4 != 0) {
    *buf++ = 0;
    all_len++;
  }
  tcp_rpc_conn_send_data(c, all_len, q + 2);
}

void server_rpc_error(connection *c, long long req_id, int code, const char *str) {
  send_rpc_error_raw(c, req_id, code, str);
  TCP_RPCS_FUNC(c)->flush_packet(c);
}

void client_rpc_error(connection *c, long long req_id, int code, const char *str) {
  send_rpc_error_raw(c, req_id, code, str);
  TCP_RPCC_FUNC(c)->flush_packet(c);
}

int hts_php_wakeup(connection *c);

conn_type_t ct_php_engine_http_server = [] {
  auto res = conn_type_t();
  res.magic = CONN_FUNC_MAGIC;
  res.title = "http_server";
  res.accept = accept_new_connections;
  res.init_accepted = hts_init_accepted;
  res.run = server_read_write;
  res.reader = server_reader;
  res.writer = server_writer;
  res.parse_execute = hts_parse_execute;
  res.close = hts_close_connection;
  res.free_buffers = free_connection_buffers;
  res.init_outbound = server_failed;
  res.connected = server_failed;
  res.wakeup = hts_php_wakeup;
  res.alarm = hts_php_wakeup;

  return res;
}();

int hts_php_wakeup(connection *c) {
  if (c->status == conn_wait_net || c->status == conn_wait_aio) {
    c->status = conn_expect_query;
    HTS_FUNC(c)->ht_wakeup(c);
  }
  if (c->Out.total_bytes > 0) {
    c->flags |= C_WANTWR;
  }
  //c->generation = ++conn_generation;
  //c->pending_queries = 0;
  return 0;
}


int hts_func_wakeup(connection *c);
int hts_func_execute(connection *c, int op);
int hts_func_close(connection *c, int who);

http_server_functions http_methods = [] {
  auto res = http_server_functions();
  res.execute = hts_func_execute;
  res.ht_wakeup = hts_func_wakeup;
  res.ht_alarm = hts_func_wakeup;
  res.ht_close = hts_func_close;

  return res;
}();

static char *qPost, *qGet, *qUri, *qHeaders;
static int qPostLen, qGetLen, qUriLen, qHeadersLen;

static char no_cache_headers[] =
  "Pragma: no-cache\r\n"
  "Cache-Control: no-store\r\n";

#define HTTP_RESULT_SIZE  (4 << 20)

//static char http_body_buffer[HTTP_RESULT_SIZE], *http_w;
//#define http_w_end  (http_body_buffer + HTTP_RESULT_SIZE - 16384)
//void http_return (connection *c, const char *str, int len);

void http_return(connection *c, const char *str, int len) {
  if (len < 0) {
    len = (int)strlen(str);
  }
  write_basic_http_header(c, 500, 0, len, no_cache_headers, "text/plain; charset=UTF-8");
  write_out(&c->Out, str, len);
}

int hts_stopped = 0;

void hts_stop() {
  if (hts_stopped) {
    return;
  }
  if (http_sfd != -1) {
    epoll_close(http_sfd);
    close(http_sfd);
    http_sfd = -1;
  }
  sigterm_time = get_utime_monotonic() + SIGTERM_WAIT_TIMEOUT;
  hts_stopped = 1;
}

void hts_at_query_end(connection *c, int check_keep_alive) {
  hts_data *D = HTS_DATA (c);

  clear_connection_timeout(c);
  c->generation = ++conn_generation;
  c->pending_queries = 0;
  D->extra = nullptr;
  if (check_keep_alive && !(D->query_flags & QF_KEEPALIVE)) {
    c->status = conn_write_close;
    c->parse_state = -1;
  } else {
    c->flags |= C_REPARSE;
  }
  assert (c->status != conn_wait_net);
}

int do_hts_func_wakeup(connection *c, int flag) {
  hts_data *D = HTS_DATA(c);

  assert (c->status == conn_expect_query || c->status == conn_wait_net);
  c->status = conn_expect_query;

  auto *worker = reinterpret_cast<php_worker *>(D->extra);
  double timeout = php_worker_main(worker);
  if (timeout == 0) {
    hts_at_query_end(c, flag);
  } else {
    assert (timeout > 0);
    set_connection_timeout(c, timeout);
    assert (c->pending_queries >= 0 && c->status == conn_wait_net);
  }
  return 0;
}

int hts_func_execute(connection *c, int op) {
  hts_data *D = HTS_DATA(c);
  static char ReqHdr[MAX_HTTP_HEADER_SIZE];
  static char Post[MAX_POST_SIZE];

  if (sigterm_on && sigterm_time < precise_now) {
    return -501;
  }

  vkprintf (1, "in hts_execute: connection #%d, op=%d, header_size=%d, data_size=%d, http_version=%d\n",
            c->fd, op, D->header_size, D->data_size, D->http_ver);

  if (!vk::any_of_equal(D->query_type, htqt_get, htqt_post, htqt_head)) {
    D->query_flags &= ~QF_KEEPALIVE;
    return -501;
  }

  if (D->data_size > 0) {
    int have_bytes = get_total_ready_bytes(&c->In);
    if (have_bytes < D->data_size + D->header_size && D->data_size < MAX_POST_SIZE) {
      vkprintf (1, "-- need %d more bytes, waiting\n", D->data_size + D->header_size - have_bytes);
      return D->data_size + D->header_size - have_bytes;
    }
  }

  assert (D->header_size <= MAX_HTTP_HEADER_SIZE);
  assert (read_in(&c->In, &ReqHdr, D->header_size) == D->header_size);

  qHeaders = ReqHdr + D->first_line_size;
  qHeadersLen = D->header_size - D->first_line_size;
  assert (D->first_line_size > 0 && D->first_line_size <= D->header_size);

  vkprintf (1, "===============\n%.*s\n==============\n", D->header_size, ReqHdr);
  vkprintf (1, "%d,%d,%d,%d\n", D->host_offset, D->host_size, D->uri_offset, D->uri_size);

  vkprintf (1, "hostname: '%.*s'\n", D->host_size, ReqHdr + D->host_offset);
  vkprintf (1, "URI: '%.*s'\n", D->uri_size, ReqHdr + D->uri_offset);

//  D->query_flags &= ~QF_KEEPALIVE;

  if (0 < D->data_size && D->data_size < MAX_POST_SIZE) {
    assert (read_in(&c->In, Post, D->data_size) == D->data_size);
    Post[D->data_size] = 0;
    vkprintf (1, "have %d POST bytes: `%.80s`\n", D->data_size, Post);
    qPost = Post;
    qPostLen = D->data_size;
  } else {
    qPost = nullptr;
    if (D->data_size > 0) {
      qPostLen = D->data_size;
    } else {
      qPostLen = 0;
    }
  }

  qUri = ReqHdr + D->uri_offset;
  qUriLen = D->uri_size;

  auto *get_qm_ptr = reinterpret_cast<char *>(memchr(qUri, '?', (size_t)qUriLen));
  if (get_qm_ptr) {
    qGet = get_qm_ptr + 1;
    qGetLen = (int)(qUri + qUriLen - qGet);
    qUriLen = (int)(get_qm_ptr - qUri);
  } else {
    qGet = nullptr;
    qGetLen = 0;
  }

  // TODO drop it?
  if (qUriLen >= 200) {
    return -418;
  }

  vkprintf (1, "OK, lets do something\n");

  const char *query_type_str = nullptr;
  switch (D->query_type) {
    case htqt_get: query_type_str = "GET"; break;
    case htqt_post: query_type_str = "POST"; break;
    case htqt_head: query_type_str = "HEAD"; break;
    default: assert(0);
  }

  /** save query here **/
  http_query_data *http_data = http_query_data_create(qUri, qUriLen, qGet, qGetLen, qHeaders, qHeadersLen, qPost,
                                                      qPostLen, query_type_str, D->query_flags & QF_KEEPALIVE,
                                                      inet_sockaddr_address(&c->remote_endpoint),
                                                      inet_sockaddr_port(&c->remote_endpoint));

  static long long http_script_req_id = 0;
  php_worker *worker = php_worker_create(http_worker, c, http_data, nullptr, nullptr, ++http_script_req_id, script_timeout);
  D->extra = worker;

  set_connection_timeout(c, script_timeout);
  c->status = conn_wait_net;
  return do_hts_func_wakeup(c, 0);
}

int hts_func_wakeup(connection *c) {
  return do_hts_func_wakeup(c, 1);
}

int hts_func_close(connection *c, int who __attribute__((unused))) {
  hts_data *D = HTS_DATA(c);

  auto *worker = reinterpret_cast<php_worker *>(D->extra);
  if (worker != nullptr) {
    php_worker_terminate(worker, 1, script_error_t::http_connection_close, "http connection close");
    double timeout = php_worker_main(worker);
    D->extra = nullptr;
    assert ("worker is unfinished after closing connection" && timeout == 0);
  }
  return 0;
}

/***
  RPC INTERFACE
 ***/
int rpcs_php_wakeup(connection *c);

int rpcc_php_wakeup(connection *c);

conn_type_t ct_php_engine_rpc_server = [] {
  auto res = conn_type_t();
  res.flags = C_RAWMSG;
  res.magic = CONN_FUNC_MAGIC;
  res.title = "rpc_server";
  res.accept = accept_new_connections;
  res.init_accepted = tcp_rpcs_init_accepted;
  res.run = server_read_write;
  res.reader = tcp_server_reader;
  res.writer = tcp_server_writer;
  res.parse_execute = tcp_rpcs_parse_execute;
  res.close = tcp_rpcs_close_connection;
  res.free_buffers = tcp_free_connection_buffers;
  res.init_outbound = server_failed;
  res.connected = server_failed;
  res.wakeup = rpcs_php_wakeup; //replaced
  res.alarm = rpcs_php_wakeup; //replaced
  res.crypto_init = aes_crypto_init;
  res.crypto_free = aes_crypto_free;
  res.crypto_encrypt_output = tcp_aes_crypto_encrypt_output;
  res.crypto_decrypt_input = tcp_aes_crypto_decrypt_input;
  res.crypto_needed_output_bytes = tcp_aes_crypto_needed_output_bytes;

  return res;
}();

conn_type_t ct_php_rpc_client = [] {
  auto res = conn_type_t();
  res.flags = C_RAWMSG;
  res.magic = CONN_FUNC_MAGIC;
  res.title = "rpc_client";
  res.accept = server_failed;
  res.init_accepted = server_failed;
  res.run = server_read_write;
  res.reader = tcp_server_reader;
  res.writer = tcp_server_writer;
  res.parse_execute = tcp_rpcc_parse_execute;
  res.close = tcp_rpcc_close_connection;
  res.free_buffers = tcp_free_connection_buffers;
  res.init_outbound = tcp_rpcc_init_outbound;
  res.connected = tcp_rpcc_connected;
  res.wakeup = rpcc_php_wakeup; // replaced
  res.alarm = rpcc_php_wakeup; // replaced
  res.check_ready = tcp_rpc_client_check_ready;
  res.crypto_init = aes_crypto_init;
  res.crypto_free = aes_crypto_free;
  res.crypto_encrypt_output = tcp_aes_crypto_encrypt_output;
  res.crypto_decrypt_input = tcp_aes_crypto_decrypt_input;
  res.crypto_needed_output_bytes = tcp_aes_crypto_needed_output_bytes;

  return res;
}();

int rpcs_php_wakeup(connection *c) {
  if (c->status == conn_wait_net) {
    c->status = conn_expect_query;
    TCP_RPCS_FUNC(c)->rpc_wakeup(c);
  }
  if (c->out_p.total_bytes > 0) {
    c->flags |= C_WANTWR;
  }
  //c->generation = ++conn_generation;
  //c->pending_queries = 0;
  return 0;
}

int rpcc_php_wakeup(connection *c) {
  if (c->status == conn_wait_net) {
    c->status = conn_expect_query;
    TCP_RPCC_FUNC(c)->rpc_wakeup(c);
  }
  if (c->out.total_bytes > 0) {
    c->flags |= C_WANTWR;
  }
  //c->generation = ++conn_generation;
  //c->pending_queries = 0;
  return 0;
}

int rpcx_func_wakeup(connection *c);
int rpcx_func_close(connection *c, int who);

int rpcc_func_ready(connection *c);

tcp_rpc_server_functions rpc_methods = [] {
  auto res = tcp_rpc_server_functions();
  res.execute = rpcx_execute; //replaced
  res.check_ready = server_check_ready;
  res.flush_packet = tcp_rpcs_flush_packet;
  res.rpc_check_perm = tcp_rpcs_default_check_perm;
  res.rpc_init_crypto = tcp_rpcs_init_crypto;
  res.rpc_wakeup = rpcx_func_wakeup; //replaced
  res.rpc_alarm = rpcx_func_wakeup; //replaced
  res.rpc_close = rpcx_func_close; //replaced

  return res;
}();

// For tasks engine, rpc-proxy task-related communication and RPC microservice requests processing
tcp_rpc_client_functions rpc_client_methods = [] {
  auto res = tcp_rpc_client_functions();
  res.execute = rpcx_execute; //replaced
  res.check_ready = default_tcp_rpc_client_check_ready; //replaced
  res.flush_packet = tcp_rpcc_flush_packet;
  res.rpc_check_perm = tcp_rpcc_default_check_perm;
  res.rpc_init_crypto = tcp_rpcc_init_crypto;
  res.rpc_start_crypto = tcp_rpcc_start_crypto;
  res.rpc_ready = rpcc_func_ready;
  res.rpc_wakeup = rpcx_func_wakeup; //replaced
  res.rpc_alarm = rpcx_func_wakeup; //replaced
  res.rpc_close = rpcx_func_close; //replaced

  return res;
}();

// Tasks engine communication target
conn_target_t rpc_client_ct = [] {
  auto res = conn_target_t();
  res.min_connections = 1;
  res.max_connections = 1;
  res.type = &ct_php_rpc_client;
  res.extra = (void *)&rpc_client_methods;
  res.reconnect_timeout = 1;

  return res;
}();


int rpcc_func_ready(connection *c) {
  c->last_query_sent_time = precise_now;
  c->last_response_time = precise_now;

  auto target_fd = c->target - Targets;
  if (target_fd == get_current_target() && !has_pending_scripts()) {
    lease_set_ready();
    run_rpc_lease();
  }
  return 0;
}


void rpcc_stop() {
  lease_on_stop();
  rpc_stopped = 1;
  sigterm_time = precise_now + SIGTERM_WAIT_TIMEOUT;
}

void rpcx_at_query_end(connection *c) {
  auto *D = TCP_RPC_DATA(c);

  clear_connection_timeout(c);
  c->generation = ++conn_generation;
  c->pending_queries = 0;
  D->extra = nullptr;

  if (!has_pending_scripts()) {
    lease_set_ready();
    run_rpc_lease();
  }
  c->flags |= C_REPARSE;
  assert (c->status != conn_wait_net);
}

int rpcx_func_wakeup(connection *c) {
  auto *D = TCP_RPC_DATA(c);

  assert (c->status == conn_expect_query || c->status == conn_wait_net);
  c->status = conn_expect_query;

  auto *worker = reinterpret_cast<php_worker *>(D->extra);
  double timeout = php_worker_main(worker);
  if (timeout == 0) {
    rpcx_at_query_end(c);
  } else {
    assert (c->pending_queries >= 0 && c->status == conn_wait_net);
    assert (timeout > 0);
    set_connection_timeout(c, timeout);
  }
  return 0;
}

int rpcx_func_close(connection *c, int who __attribute__((unused))) {
  auto *D = TCP_RPC_DATA(c);

  auto *worker = reinterpret_cast<php_worker *>(D->extra);
  if (worker != nullptr) {
    php_worker_terminate(worker, 1, script_error_t::rpc_connection_close, "rpc connection close");
    double timeout = php_worker_main(worker);
    D->extra = nullptr;
    assert ("worker is unfinished after closing connection" && timeout == 0);

    if (!has_pending_scripts()) {
      lease_set_ready();
      run_rpc_lease();
    }
  }

  return 0;
}

static bool check_tasks_invoker_pid(process_id_t tasks_invoker_pid) {
  if (tasks_invoker_pid.ip == 0) {
    tasks_invoker_pid.ip = LOCALHOST;
  }
  process_id_t lease_pid = get_lease_pid();
  return matches_pid(&tasks_invoker_pid, &lease_pid) != no_pid_match;
}

static bool check_tasks_manager_pid(process_id_t tasks_manager_pid) {
  if (tasks_manager_pid.ip == 0) {
    tasks_manager_pid.ip = LOCALHOST;
  }
  process_id_t rpc_main_target_pid = get_rpc_main_target_pid();
  return matches_pid(&tasks_manager_pid, &rpc_main_target_pid) != no_pid_match;
}

static double normalize_script_timeout(double timeout_sec) {
  if (timeout_sec < 1) {
    kprintf("Too small script timeout: %f sec, should be [%d..%d] sec", timeout_sec, 1, MAX_SCRIPT_TIMEOUT);
    return 1;
  }
  if (timeout_sec > MAX_SCRIPT_TIMEOUT) {
    kprintf("Too big script timeout: %f sec, should be [%d..%d] sec", timeout_sec, 1, MAX_SCRIPT_TIMEOUT);
    return MAX_SCRIPT_TIMEOUT;
  }
  return timeout_sec;
}

static void send_rpc_error(connection *c, long long req_id, int error_code, const char *error_msg) {
  if (c->type == &ct_php_engine_rpc_server) {
    server_rpc_error(c, req_id, error_code, error_msg);
  } else {
    client_rpc_error(c, req_id, error_code, error_msg);
  }
}

int rpcx_execute(connection *c, int op, raw_message *raw) {
  vkprintf(1, "rpcx_execute: fd=%d, op=%d, len=%d\n", c->fd, op, raw->total_bytes);

  int len = raw->total_bytes;

  bool in_sigterm = sigterm_on && sigterm_time < precise_now;
  c->last_response_time = precise_now;

  auto MAX_RPC_QUERY_LEN = 126214400;
  if ((len < sizeof(long long) && op != TL_KPHP_STOP_READY_ACKNOWLEDGMENT) || MAX_RPC_QUERY_LEN < len) {
    return 0;
  }

  int event_status = 0;
  process_id remote_pid = TCP_RPC_DATA(c)->remote_pid;

  switch (static_cast<unsigned int>(op)) {
    case TL_KPHP_STOP_READY_ACKNOWLEDGMENT: {
      if (!check_tasks_invoker_pid(remote_pid)) {
        kprintf("Got TL_KPHP_STOP_READY_ACKNOWLEDGMENT from invalid task invoker pid = %s\n", pid_to_print(&remote_pid));
        return 0;
      }
      do_rpc_finish_lease();
      break;
    }
    case TL_KPHP_STOP_LEASE: {
      if (in_sigterm) {
        return 0;
      }
      do_rpc_stop_lease();
      break;
    }
    case TL_KPHP_START_LEASE_V2:
    case TL_KPHP_START_LEASE: {
      // rpc-proxy response with task PID
      if (!check_tasks_manager_pid(remote_pid) || in_sigterm) {
        return 0;
      }
      tl_fetch_init_raw_message(raw);
      auto op_from_tl = tl_fetch_int();
      len -= static_cast<int>(sizeof(op_from_tl));
      assert(op_from_tl == op);
      assert(len % sizeof(int) == 0);

      static_assert(sizeof(process_id_t) == 12, "");

      size_t expected_min_size = (op == TL_KPHP_START_LEASE_V2 ? sizeof(int) + sizeof(process_id_t) + sizeof(int) : sizeof(process_id_t) + sizeof(int));
      if (len < expected_min_size) {
        return 0;
      }

      int fields_mask = 0;

      if (op == TL_KPHP_START_LEASE_V2) {
        fields_mask = tl_fetch_int();
      }

      union {
        std::array<char, sizeof(process_id_t)> buf;
        process_id_t xpid;
      };
      auto fetched_bytes = tl_fetch_data(buf.data(), static_cast<int>(buf.size()));
      assert(fetched_bytes == buf.size());

      int timeout = tl_fetch_int();

      int actor_id = -1;

      if (fields_mask & vk::tl::kphp::start_lease_v2_fields_mask::actor_id) {
        actor_id = tl_fetch_int();
      }

      // get tasks target by the PID and send kphp.readyV2 to the target (in other words, do a task request)
      do_rpc_start_lease(xpid, precise_now + timeout, actor_id);
      return 0;
    }
    case TL_RPC_INVOKE_REQ: {
      if (in_sigterm) {
        return 0;
      }
      // got a new task from the tasks engine or a request from RPC microservice client
      tl_fetch_init_raw_message(raw);

      int64_t left_bytes_with_headers = tl_fetch_unread();
      tl_query_header_t header{};
      bool header_fetched_successfully = tl_fetch_query_header(&header);
      if (!header_fetched_successfully) {
        send_rpc_error(c, header.qid, tl_fetch_error_code(), tl_fetch_error_string());
        return 0;
      }
      int64_t left_bytes_without_headers = tl_fetch_unread();

      len -= (left_bytes_with_headers - left_bytes_without_headers);
      assert(len % 4 == 0);

      long long req_id = header.qid;

      vkprintf(2, "got RPC_INVOKE_REQ [req_id = %016llx]\n", req_id);

      if (!check_tasks_invoker_pid(remote_pid)) {
        static char msg_buf[1000];
        process_id_t lease_pid = get_lease_pid();
        sprintf(msg_buf, "Task invoker is invalid. Expected %s, but actual %s", pid_to_print(&lease_pid), pid_to_print(&remote_pid));
        send_rpc_error(c, req_id, TL_ERROR_QUERY_INCORRECT, msg_buf);
        return 0;
      }
      if (c->type != &ct_php_rpc_client && c->type != &ct_php_engine_rpc_server) {
        connection *lease_connection = get_lease_connection();
        if (lease_connection == nullptr || lease_connection->status != conn_expect_query) {
          client_rpc_error(c, req_id, TL_ERROR_QUERY_INCORRECT, "Task connection is busy");
          return 0;
        }
        c = lease_connection;
      }
      auto custom_settings = try_fetch_lookup_custom_worker_settings();
      double actual_script_timeout = custom_settings.has_timeout() ? normalize_script_timeout(custom_settings.php_timeout_ms / 1000.0) : script_timeout;
      set_connection_timeout(c, actual_script_timeout);

      char buf[len + 1];
      auto fetched_bytes = tl_fetch_data(buf, len);
      if (fetched_bytes == -1) {
        client_rpc_error(c, req_id, tl_fetch_error_code(), tl_fetch_error_string());
        return 0;
      }
      assert(fetched_bytes == len);
      auto *D = TCP_RPC_DATA(c);
      rpc_query_data *rpc_data = rpc_query_data_create(std::move(header), reinterpret_cast<int *>(buf), len / static_cast<int>(sizeof(int)), D->remote_pid.ip,
                                                       D->remote_pid.port, D->remote_pid.pid, D->remote_pid.utime);

      php_worker *worker = php_worker_create(run_once ? once_worker : rpc_worker, c, nullptr, rpc_data, nullptr, req_id, actual_script_timeout);
      D->extra = worker;

      c->status = conn_wait_net;
      rpcx_func_wakeup(c);
      break;
    }
    case TL_RPC_REQ_ERROR:
    case TL_RPC_REQ_RESULT: {
      // received either error or result from an engine
      int result_len = raw->total_bytes - static_cast<int>(sizeof(int) + sizeof(long long));
      assert(result_len >= 0);

      if (result_len == 0) {
        log_server_warning("Got empty RPC result from %s, op = 0x%08x", pid_to_print(&remote_pid), static_cast<unsigned>(op));
        return 0;
      }

      tl_fetch_init_raw_message(raw);

      auto op_from_tl = tl_fetch_int();
      assert(op_from_tl == op);

      auto id = tl_fetch_long();
      if (op == TL_RPC_REQ_ERROR) {
        //FIXME: error code, error string
        //almost never happens
        event_status = create_rpc_error_event(static_cast<slot_id_t>(id), -1, "unknown error", nullptr);
        break;
      }

      net_event_t *event = nullptr;
      event_status = create_rpc_answer_event(static_cast<slot_id_t>(id), result_len, &event);
      if (event_status > 0) {
        char *result_buf = nullptr;
        if (auto *ptr = std::get_if<net_events_data::rpc_answer>(&event->data)) {
          result_buf = ptr->result;
        } else {
          assert(false);
        }
        auto fetched_bytes = tl_fetch_data(result_buf, result_len);
        assert (fetched_bytes == result_len);
      }

      break;
    }
    case TL_RPC_PONG:
      break;
  }
  if (event_status) {
    on_net_event(event_status);
  }
  return 0;
}


/***
  Common query function
 ***/

void pnet_query_answer(conn_query *q) {
  connection *req = q->requester;
  if (req != nullptr && req->generation == q->req_generation) {
    void *extra = nullptr;
    if (req->type == &ct_php_engine_rpc_server) {
      extra = TCP_RPC_DATA(req)->extra;
    } else if (req->type == &ct_php_rpc_client) {
      extra = TCP_RPC_DATA(req)->extra;
    } else if (req->type == &ct_php_engine_http_server) {
      extra = HTS_DATA (req)->extra;
    } else if (req->type && !strcmp(req->type->title, "jobs_server")) {
      extra = req->custom_data;
    } else {
      assert ("unexpected type of connection\n" && 0);
    }
    php_worker_answer_query(reinterpret_cast<php_worker *>(extra), ((net_ansgen_t *)(q->extra))->ans);
  }
}

void pnet_query_delete(conn_query *q) {
  auto *ansgen = (net_ansgen_t *)q->extra;

  ansgen->func->free(ansgen);
  q->extra = nullptr;

  delete_conn_query(q);
  free(q);
}

int pnet_query_timeout(conn_query *q) {
  auto *net_ansgen = (net_ansgen_t *)q->extra;
  net_ansgen->func->timeout(net_ansgen);

  pnet_query_answer(q);

  delete_conn_query_from_requester(q);

  return 0;
}

int pnet_query_term(conn_query *q) {
  auto *net_ansgen = (net_ansgen_t *)q->extra;
  net_ansgen->func->error(net_ansgen, "Connection closed by server");

  pnet_query_answer(q);
  pnet_query_delete(q);

  return 0;
}

int pnet_query_check(conn_query *q) {
  auto *net_ansgen = (net_ansgen_t *)q->extra;

  ansgen_state_t state = net_ansgen->state;
  switch (state) {
    case st_ansgen_done:
    case st_ansgen_error:
      pnet_query_answer(q);
      pnet_query_delete(q);
      break;

    case st_ansgen_wait:
      break;
  }

  return state == st_ansgen_error;
}

int delayed_send_term(conn_query *q) {
  auto *command = (command_t *)q->extra;

  if (command != nullptr) {
    command->run(command, nullptr);
    command->free(command);
    q->extra = nullptr;
  }

  delete_conn_query(q);
  free(q);
  return 0;
}

/***
  MEMCACHED CLIENT
 ***/

conn_query_functions pnet_cq_func = [] {
  auto res = conn_query_functions();
  res.magic = (int)CQUERY_FUNC_MAGIC;
  res.title = "pnet-cq-query";
  res.wakeup = pnet_query_timeout;
  res.close = pnet_query_term;
//  res.complete = mc_query_done //???
  return res;
}();

conn_query_functions pnet_delayed_cq_func = [] {
  auto res = conn_query_functions();
  res.magic = (int)CQUERY_FUNC_MAGIC;
  res.title = "pnet-cq-query";
  res.wakeup = pnet_query_term;
  res.close = pnet_query_term;
//  res.complete = mc_query_done //???

  return res;
}();

conn_query_functions delayed_send_cq_func = [] {
  auto res = conn_query_functions();
  res.magic = (int)CQUERY_FUNC_MAGIC;
  res.title = "delayed-send-cq-query";
  res.wakeup = delayed_send_term;
  res.close = delayed_send_term;
//  res.complete = mc_query_done //???

  return res;
}();


void create_pnet_delayed_query(connection *http_conn, conn_target_t *t, net_ansgen_t *gen, double finish_time) {
  auto *q = reinterpret_cast<conn_query *>(malloc(sizeof(conn_query)));

  q->custom_type = 0;
  q->outbound = nullptr;
  q->requester = http_conn;
  q->start_time = precise_now;

  q->extra = gen;

  q->cq_type = &pnet_delayed_cq_func;
  q->timer.wakeup_time = finish_time;

  insert_conn_query_into_list(q, (conn_query *)t);
}

void create_delayed_send_query(conn_target_t *t, command_t *command,
                               double finish_time) {
  auto *q = reinterpret_cast<conn_query *>(malloc(sizeof(conn_query)));

  q->custom_type = 0;
  q->start_time = precise_now;

  q->outbound = nullptr;
  q->requester = nullptr;
  q->extra = command;

  q->cq_type = &delayed_send_cq_func;
  q->timer.wakeup_time = finish_time;

  insert_conn_query_into_list(q, (conn_query *)t);
}

conn_query *create_pnet_query(connection *http_conn, connection *conn, net_ansgen_t *gen, double finish_time) {
  auto *q = reinterpret_cast<conn_query *>(malloc(sizeof(conn_query)));

  q->custom_type = 0;
  q->outbound = conn;
  q->requester = http_conn;
  q->start_time = precise_now;

  q->extra = gen;

  q->cq_type = &pnet_cq_func;
  q->timer.wakeup_time = finish_time;

  insert_conn_query(q);

  return q;
}


/***
  RCP CLIENT
 ***/
int rpcc_check_ready(connection *c) {
  /*assert (c->status != conn_none);*/
  /*if (c->status == conn_none || c->status == conn_connecting || TCP_RPC_DATA(c)->in_packet_num < 0) {*/
  /*return c->ready = cr_notyet;*/
  /*}*/
  /*if (c->status == conn_error || c->ready == cr_failed) {*/
  /*return c->ready = cr_failed;*/
  /*}*/
  /*return c->ready = cr_ok;*/

  if ((c->flags & C_FAILED) || c->status == conn_error) {
    if (verbosity > 1 && c->ready != cr_failed) {
      fprintf(stderr, "changing connection %d readiness from %d to %d [FAILED] lq=%.03f lr=%.03f now=%.03f\n", c->fd, c->ready, cr_failed, c->last_query_sent_time, c
        ->last_response_time, precise_now);
    }
    return c->ready = cr_failed;
  }

  if (TCP_RPC_DATA(c)->in_packet_num < 0) {
    if (TCP_RPC_DATA(c)->in_packet_num == -1 && c->status == conn_running) {
      if (verbosity > 1 && c->ready != cr_ok) {
        fprintf(stderr, "changing connection %d readiness from %d to %d [OK] lq=%.03f lr=%.03f now=%.03f\n", c->fd, c->ready, cr_ok, c->last_query_sent_time, c
          ->last_response_time, precise_now);
      }
      return c->ready = cr_ok;
    }

    assert (c->last_query_sent_time != 0);
    if (c->last_query_sent_time < precise_now - RPC_CONNECT_TIMEOUT) {
      fail_connection(c, -6);
      return c->ready = cr_failed;
    }
    return c->ready = cr_notyet;
  }
  assert (c->status != conn_connecting);

  if (c->last_query_sent_time < precise_now - rpc_ping_interval) {
    net_rpc_send_ping(c, lrand48());
    c->last_query_sent_time = precise_now;
  }

  assert (c->last_response_time != 0);
  if (c->last_response_time < precise_now - RPC_FAIL_INTERVAL) {
    if (verbosity > 1 && c->ready != cr_failed) {
      fprintf(stderr, "changing connection %d readiness from %d to %d [FAILED] lq=%.03f lr=%.03f now=%.03f\n", c->fd, c->ready, cr_failed, c->last_query_sent_time, c
        ->last_response_time, precise_now);
    }
    fail_connection(c, -5);
    return c->ready = cr_failed;
  }

  if (c->last_response_time < precise_now - RPC_STOP_INTERVAL) {
    if (verbosity > 1 && c->ready != cr_stopped) {
      fprintf(stderr, "changing connection %d readiness from %d to %d [STOPPED] lq=%.03f lr=%.03f now=%.03f\n", c->fd, c->ready, cr_stopped, c->last_query_sent_time, c
        ->last_response_time, precise_now);
    }
    return c->ready = cr_stopped;
  }

  if (c->status == conn_wait_answer || c->status == conn_expect_query || c->status == conn_reading_answer) {
    if (verbosity > 1 && c->ready != cr_ok) {
      fprintf(stderr, "changing connection %d readiness from %d to %d [OK] lq=%.03f lr=%.03f now=%.03f\n", c->fd, c->ready, cr_ok, c->last_query_sent_time, c->last_response_time, precise_now);
    }
    return c->ready = cr_ok;
  }

  if (c->status == conn_running) {
    if (verbosity > 1 && c->ready != cr_busy) {
      fprintf(stderr, "changing connection %d readiness from %d to %d [BUSY] lq=%.03f lr=%.03f now=%.03f\n", c->fd, c->ready, cr_busy, c->last_query_sent_time, c
        ->last_response_time, precise_now);
    }
    return c->ready = cr_busy;
  }

  assert (0);
  return c->ready = cr_failed;
}

int rpcc_send_query(connection *c) {
  //rpcc_ready
  c->last_query_sent_time = precise_now;
  c->last_response_time = precise_now;

  conn_query *q;
  dl_assert (c != nullptr, "...");
  dl_assert (c->target != nullptr, "...");

  while (c->target->first_query != (conn_query *)(c->target)) {
    q = c->target->first_query;
    dl_assert (q != nullptr, "...");
//    dl_assert (q->requester != nullptr, "...");
//    fprintf (stderr, "processing delayed query %p for target %p initiated by %p (%d:%d<=%d)\n", q, c->target, q->requester, q->requester->fd, q->req_generation, q->requester->generation);

    auto *command = (command_t *)q->extra;
    command->run(command, c);
    command->free(command);
    q->extra = nullptr;
    delete_conn_query(q);
    free(q);
  }
  return 0;
}

/***
  SERVER
 ***/

static void sigint_immediate_handler(const int sig __attribute__((unused))) {
  const char message[] = "SIGINT handled immediately.\n";
  kwrite(2, message, sizeof(message) - (size_t)1);

  _exit(1);
}

static void sigterm_immediate_handler(const int sig __attribute__((unused))) {
  const char message[] = "SIGTERM handled immediately.\n";
  kwrite(2, message, sizeof(message) - (size_t)1);

  _exit(1);
}

static void sigint_handler(const int sig) {
  const char message[] = "SIGINT handled.\n";
  kwrite(2, message, sizeof(message) - (size_t)1);

  pending_signals = pending_signals | (1 << sig);
  ksignal(sig, sigint_immediate_handler);
}

void turn_sigterm_on() {
  if (sigterm_on != 1) {
    sigterm_time = precise_now + SIGTERM_MAX_TIMEOUT;
    sigterm_on = 1;
  }
}

static void sigterm_handler(const int sig) {
  const char message[] = "SIGTERM handled.\n";
  kwrite(2, message, sizeof(message) - (size_t)1);

  //pending_signals |= (1 << sig);
  turn_sigterm_on();
  ksignal(sig, sigterm_immediate_handler);
}

static void sighup_handler(const int sig) {
  const char message[] = "got SIGHUP.\n";
  kwrite(2, message, sizeof(message) - (size_t)1);

  pending_signals = pending_signals | (1ll << sig);
}

static void sigusr1_handler(const int sig) {
  const char message[] = "got SIGUSR1, rotate logs.\n";
  kwrite(2, message, sizeof(message) - (size_t)1);

  pending_signals = pending_signals | (1ll << sig);
}

void cron() {
  if (master_flag == -1 && getppid() == 1) {
    turn_sigterm_on();
  }
  vk::singleton<ServerStats>::get().update_this_worker_stats();
  vk::singleton<statshouse::WorkerStatsBuffer>::get().flush_if_needed();
}

int try_get_http_fd() {
  return server_socket(http_port, settings_addr, backlog, 0);
}

void reopen_json_log() {
  if (logname) {
    char worker_json_log_file_name[PATH_MAX];
    sprintf(worker_json_log_file_name, "%s.json", logname);
    if (!vk::singleton<JsonLogger>::get().reopen_log_file(worker_json_log_file_name)) {
      vkprintf(-1, "failed to open log '%s': error=%s", worker_json_log_file_name, strerror(errno));
    }
  }
}

void generic_event_loop(WorkerType worker_type, bool init_and_listen_rpc_port) noexcept {
  if (master_flag && logname_pattern != nullptr) {
    reopen_logs();
    reopen_json_log();
  }

  int prev_time = 0;
  double next_create_outbound = 0;

  switch (worker_type) {
    case WorkerType::general_worker: {
      if (init_and_listen_rpc_port) {
        if (rpc_port > 0 && rpc_sfd < 0) {
          rpc_sfd = server_socket(rpc_port, settings_addr, backlog, 0);
          if (rpc_sfd < 0) {
            vkprintf(-1, "cannot open rpc server socket at port %d: %m\n", rpc_port);
            exit(1);
          }
        }

        if (rpc_sfd >= 0) {
          init_listening_connection(rpc_sfd, &ct_php_engine_rpc_server, &rpc_methods);
        }

        if (run_once) {
          int pipe_fd[2];
          pipe(pipe_fd);

          int read_fd = pipe_fd[0];
          int write_fd = pipe_fd[1];

          rpc_client_methods.rpc_ready = nullptr;
          epoll_insert_pipe(pipe_for_read, read_fd, &ct_php_rpc_client, &rpc_client_methods);

          int q[6];
          int qsize = 6 * sizeof(int);
          q[2] = TL_RPC_INVOKE_REQ;
          for (int i = 0; i < run_once_count; i++) {
            prepare_rpc_query_raw(i, q, qsize, crc32c_partial);
            assert (write(write_fd, q, (size_t)qsize) == qsize);
          }
        }
      }

      if (http_port > 0 && http_sfd < 0) {
        if (reuseport_mode) {
          http_sfd = server_socket(http_port, settings_addr, backlog, SM_REUSEPORT);
        } else {
          dl_assert (!master_flag, "failed to get http_fd\n");
          if (master_flag) {
            vkprintf(-1, "try_get_http_fd after start_master\n");
            exit(1);
          }
          http_sfd = try_get_http_fd();
          if (http_sfd < 0) {
            vkprintf(-1, "cannot open http server socket at port %d: %m\n", http_port);
            exit(1);
          }
        }
      }

      if (verbosity > 0 && http_sfd >= 0) {
        vkprintf (-1, "created listening socket at %s:%d, fd=%d\n", ip_to_print(settings_addr.s_addr), http_port, http_sfd);
      }

      if (http_sfd >= 0) {
        init_listening_tcpv6_connection(http_sfd, &ct_php_engine_http_server, &http_methods, SM_SPECIAL);
      }

      auto &rpc_clients = RpcClients::get().rpc_clients;
      std::for_each(rpc_clients.begin(), rpc_clients.end(),[](LeaseRpcClient &rpc_client) {
        vkprintf(-1, "create rpc client target: %s:%d\n", rpc_client.host.c_str(), rpc_client.port);
        rpc_client.target_id = get_target(rpc_client.host.c_str(), rpc_client.port, &rpc_client_ct);
      });
      if (!rpc_clients.empty()) {
        set_main_target(rpc_clients.front());
      }

      break;
    }
    case WorkerType::job_worker: {
      assert(!init_and_listen_rpc_port);
      vk::singleton<JobWorkerServer>::get().init();
      break;
    }
    default:
      assert(0);
  }

  if (vk::singleton<WorkersControl>::get().get_count(WorkerType::job_worker) > 0) {
    vk::singleton<JobWorkerClient>::get().init(logname_id);
  }

  if (no_sql) {
    sql_target_id = -1;
  } else {
    vkprintf(1, "mysql host: %s; port: %d\n", db_host, db_port);
    sql_target_id = get_target(db_host, db_port, &db_ct);
    assert (sql_target_id != -1);
  }

  get_utime_monotonic();
  //create_all_outbound_connections();

  ksignal(SIGTERM, sigterm_handler);
  ksignal(SIGPIPE, SIG_IGN);
  ksignal(SIGINT, run_once ? sigint_immediate_handler : sigint_handler);
  ksignal(SIGUSR1, sigusr1_handler);
  ksignal(SIGPOLL, SIG_IGN);

  dl_allow_all_signals();

  vkprintf (1, "Server started\n");
  for (int i = 0; !(pending_signals & ~((1ll << SIGUSR1) | (1ll << SIGHUP))); i++) {
    if (verbosity > 0 && !(i & 255)) {
      vkprintf (1, "epoll_work(): %d out of %d connections, network buffers: %d used, %d out of %d allocated\n",
                active_connections, maxconn, NB_used, NB_alloc, NB_max);
    }

    epoll_work(57);

    if (precise_now > next_create_outbound) {
      create_all_outbound_connections();
      vk::singleton<database_drivers::Adaptor>::get().create_outbound_connections();
      next_create_outbound = precise_now + 0.03 + 0.02 * drand48();
    }

    if (pending_signals & (1ll << SIGHUP)) {
      pending_signals = pending_signals & ~(1ll << SIGHUP);
    }

    if (pending_signals & (1ll << SIGUSR1)) {
      pending_signals = pending_signals & ~(1ll << SIGUSR1);

      reopen_logs();
      reopen_json_log();
    }

    if (now != prev_time) {
      prev_time = now;
      cron();
    }

    if (worker_type == WorkerType::general_worker) {
      lease_cron();
      if (sigterm_on && !rpc_stopped) {
        rpcc_stop();
      }
      if (sigterm_on && !hts_stopped) {
        hts_stop();
      }
    }

    if (main_thread_reactor.pre_event) {
      main_thread_reactor.pre_event();
    }

    if (worker_type == WorkerType::general_worker) {
      if (sigterm_on && precise_now > sigterm_time && !php_worker_run_flag && pending_http_queue.first_query == (conn_query *)&pending_http_queue) {
        vkprintf(1, "Quitting because of sigterm\n");
        break;
      }
    } else if (worker_type == WorkerType::job_worker) {
      if (sigterm_on && (precise_now > sigterm_time || !php_worker_run_flag)) {
        kprintf("Job worker is quitting because of SIGTERM\n");
        break;
      }
    }
  }

  if (verbosity > 0 && pending_signals) {
    vkprintf (1, "Quitting because of pending signals = %llx\n", pending_signals);
  }

  if (worker_type == WorkerType::general_worker && http_sfd >= 0) {
    epoll_close(http_sfd);
    assert (close(http_sfd) >= 0);
  }
}

void start_server() {
  pending_signals = 0;
  if (daemonize) {
    setsid();

    ksignal(SIGHUP, sighup_handler);
    reopen_logs();
    reopen_json_log();
  }
  if (master_flag) {
    vkprintf (-1, "master\n");
    if (rpc_port != -1) {
      vkprintf (-1, "rpc_port is ignored in master mode\n");
      rpc_port = -1;
    }
  }

  init_netbuffers();

  init_epoll();
  WorkerType worker_type = WorkerType::general_worker;
  if (master_flag) {
    worker_type = start_master(http_port > 0 ? &http_sfd : nullptr, &try_get_http_fd, http_port);
  }

  generic_event_loop(worker_type, !master_flag);
}

void set_instance_cache_memory_limit(size_t limit);
void init_php_scripts() noexcept;
void global_init_php_scripts() noexcept;
const char *get_php_scripts_version() noexcept;
char **get_runtime_options(int *count) noexcept;


void init_all() {
  auto &numa = vk::singleton<NumaConfiguration>::get();
  if (numa.enabled()) {
    numa.distribute_master_if_needed();
  }

  srand48((long)cycleclock_now());

  //init pending_http_queue
  pending_http_queue.first_query = pending_http_queue.last_query = (conn_query *)&pending_http_queue;
  php_worker_run_flag = 0;

  dummy_request_queue.first_query = dummy_request_queue.last_query = (conn_query *)&dummy_request_queue;

  if (script_timeout == 0) {
    script_timeout = run_once ? 1e6 : DEFAULT_SCRIPT_TIMEOUT;
  }
  const auto *tag = engine_tag ?: "0";
  vk::singleton<JsonLogger>::get().init(string::to_int(tag, static_cast<string::size_type>(strlen(tag))));
  for (auto deprecation_warning : vk::singleton<DeprecatedOptions>::get().get_warnings()) {
    if (deprecation_warning.empty()) {
      break;
    }
    log_server_warning(deprecation_warning);
  }

  global_init_runtime_libs();
  global_init_php_scripts();
  global_init_script_allocator();

  init_handlers();

  init_drivers();

  init_php_scripts();
  vk::singleton<ServerStats>::get().set_idle_worker_status();
  vk::singleton<StatsHouseClient>::get();

  worker_id = (int)lrand48();

  init_confdata_binlog_reader();
}

void init_logname(const char *src) {
  if (!std::strchr(src, '%')) {
    logname = src;
    kprintf_multiprocessing_mode_enable();
    return;
  }

  char pattern_buf[100];
  char plane_buf[100];
  int buf_len = 100;

  char *pattern = pattern_buf;
  char *plane = plane_buf;

  bool was_percent = false;
  while (*src) {
    assert (pattern < pattern_buf + buf_len - 3);
    if (*src == '%') {
      if (!was_percent) {
        *pattern++ = '%';
        *pattern++ = 'd';
        was_percent = true;
      }
    } else {
      *pattern++ = *src;
      // ignore the first '-%' so we get 'engine-kp-%.log' -> 'engine-kp.log'
      const bool skip_dash = *src == '-' && *(src + 1) == '%' && !was_percent;
      if (!skip_dash) {
        *plane++ = *src;
      }
    }
    src++;
  }
  *pattern = 0;
  *plane = 0;

  logname = strdup(plane_buf);
  logname_pattern = strdup(pattern_buf);
}

namespace {

template<class T, class F>
int parse_numeric_option(const char *option_name, T min_value, T max_value, const F &setter) noexcept {
  static_assert(std::is_same<vk::decay_function_arg_t<F, 0>, T>{}, "expected to be the same");
  T result{};
  try {
    result = std::is_floating_point<T>{} ? static_cast<T>(std::stod(optarg)) : static_cast<T>(std::stoi(optarg));
  } catch (const std::exception &e) {
    kprintf("--%s option: parse error: %s\n", option_name, e.what());
    return -1;
  }
  if (min_value <= result && result <= max_value) {
    setter(result);
    return 0;
  }
  kprintf("--%s option: the argument value should be in [%s; %s]\n", option_name, std::to_string(min_value).c_str(), std::to_string(max_value).c_str());
  return -1;
}

template<class T>
int read_option_to(const char *option_name, T min_value, T max_value, T &out) noexcept {
  return parse_numeric_option(option_name, min_value, max_value, [&out](T arg) { out = arg; });
}

} // namespace

/** main arguments parsing **/
int main_args_handler(int i, const char *long_option) {
  switch (i) {
    case 'D': {
      char *key = optarg, *value;
      char *eq = strchr(key, '=');
      if (eq == nullptr) {
        kprintf("--%s option: can't find '='\n", long_option);
        return -1;
      }
      value = eq + 1;
      *eq = 0;
      ini_set(key, value);
      *eq = '=';
      return 0;
    }
    case 'i': {
      const char *config_file_name = optarg;
      if (int failed_line = ini_set_from_config(config_file_name)) {
        if (failed_line == -1) {
          kprintf("--%s option: can't open ini_get config file: %s\n", long_option, config_file_name);
        } else {
          kprintf("--%s option: can't find '=' (line %d at file %s)\n", long_option, failed_line, config_file_name);
        }
        return -1;
      }
      return 0;
    }
    case 'l': {
      init_logname(optarg);
      return 0;
    }
    case 'H': {
      int port = atoi(optarg);
      if (http_port == -1) {
        http_port = port;
      }
      http_ports.emplace_back(port);
      return 0;
    }
    case 'r': {
      rpc_port = atoi(optarg);
      return 0;
    }
    case 'R': {
      force_clear_sql_connection = 1;
      return 0;
    }
    case 'L': {
      static_buffer_length_limit = parse_memory_limit_default(optarg, 'm');
      return 0;
    }
    case 'w': {
      char *colon = strrchr(optarg, ':');
      if (colon == nullptr) {
        kprintf("--%s option: can't find ':'\n", long_option);
        return -1;
      }
      LeaseRpcClient rpc_client;
      rpc_client.host.assign(optarg, colon - optarg);
      char *at = strchr(colon, '@');
      if (at) {
        *at = 0;
      }
      rpc_client.port = atoi(colon + 1);
      if (at) {
        *at = '@';
        rpc_client.actor = atoi(at + 1);
      }
      if (const char *err = rpc_client.check()) {
        kprintf("--%s option: %s\n", long_option, err);
        return -1;
      }
      RpcClients::get().rpc_clients.push_back(std::move(rpc_client));
      return 0;
    }
    case 'E': {
      read_engine_tag(optarg);
      return 0;
    }
    case 'm': {
      max_memory = parse_memory_limit_default(optarg, 'm');
      assert((1 << 20) <= max_memory && max_memory <= (2047LL << 20));
      return 0;
    }
    case 'f': {
      master_flag = 1;
      return parse_numeric_option(long_option, 1, int{WorkersControl::max_workers_count}, [](int workers_count) {
        vk::singleton<WorkersControl>::get().set_total_workers_count(static_cast<uint16_t>(workers_count));
      });
    }
    case 'p': {
      master_port = atoi(optarg);
      return 0;
    }
    case 's': {
      if (const char *err = vk::singleton<ClusterName>::get().set_cluster_name(optarg)) {
        kprintf("--%s option: %s\n", long_option, err);
        return -1;
      }
      return 0;
    }
    case 't': {
      script_timeout = static_cast<int>(normalize_script_timeout(atoi(optarg)));
      return 0;
    }
    case 'o': {
      run_once = 1;
      return 0;
    }
    case 'q': {
      no_sql = 1;
      return 0;
    }
    case 'Q': {
      return read_option_to(long_option, 1000, 0xffff, db_port);
    }
    case 'U': {
      if (optarg) {
        disable_access_log += atoi(optarg);
      } else {
        disable_access_log++;
      }
      return 0;
    }
    case 'K': {
      die_on_fail = 1;
      return 0;
    }
    case 'k': {
      if (mlockall(MCL_CURRENT | MCL_FUTURE) != 0) {
        kprintf("error: fail to lock paged memory\n");
      }
      return 0;
    }
    case 'S': {
      const char *lease_config = optarg;
      return LeaseConfigParser::parse_lease_options_config(lease_config);
    }
    case 2000: {
      return read_option_to(long_option, 1, std::numeric_limits<int>::max(), queries_to_recreate_script);
    }
    case 2001: {
      memory_used_to_recreate_script = parse_memory_limit(optarg);
      // Align to page boundary
      const size_t page_size = 4096;
      memory_used_to_recreate_script = ((memory_used_to_recreate_script + (page_size - 1)) / page_size) * page_size;
      if (memory_used_to_recreate_script <= 0) {
        kprintf("--%s option: couldn't parse argument\n", long_option);
        return -1;
      }
      return 0;
    }
    case 2002: {
      use_madvise_dontneed = 1;
      return 0;
    }
    case 2003: {
      int64_t instance_cache_memory_limit = parse_memory_limit(optarg);
      if (instance_cache_memory_limit <= 0 || instance_cache_memory_limit > memory_resource::memory_buffer_limit()) {
        kprintf("--%s option: couldn't parse argument\n", long_option);
        return -1;
      }
      set_instance_cache_memory_limit(static_cast<size_t>(instance_cache_memory_limit));
      return 0;
    }
    case 2004: {
      set_confdata_binlog_mask(optarg);
      return 0;
    }
    case 2005: {
      int64_t confdata_memory_limit = parse_memory_limit(optarg);
      if (confdata_memory_limit <= 0 || confdata_memory_limit > memory_resource::memory_buffer_limit()) {
        kprintf("--%s option: couldn't parse argument\n", long_option);
        return -1;
      }
      set_confdata_memory_limit(static_cast<size_t>(confdata_memory_limit));
      return 0;
    }
    case 2006: {
      if (!*optarg) {
        set_confdata_blacklist_pattern(nullptr);
        return 0;
      }
      auto re2_pattern = std::make_unique<re2::RE2>(optarg, re2::RE2::Quiet);
      if (!re2_pattern->ok()) {
        kprintf("--%s option: couldn't parse pattern: %s\n", long_option, re2_pattern->error().c_str());
        return -1;
      }
      set_confdata_blacklist_pattern(std::move(re2_pattern));
      return 0;
    }
    case 2007: {
      if (!*optarg) {
        clear_confdata_predefined_wildcards();
      } else {
        add_confdata_predefined_wildcard(optarg);
      }
      return 0;
    }
    case 2008: {
      printf("%s\n", get_php_scripts_version());
      exit(0);
    }
    case 2009: {
      return read_option_to(long_option, 0, 3, php_warning_minimum_level);
    }
    case 2010: {
      if (set_profiler_log_path(optarg)) {
        return 0;
      }
      kprintf("--%s option: couldn't set prefix '%s'\n", long_option, optarg);
      return -1;
    }
    case 2011: {
      if (set_mysql_db_name(optarg)) {
        return 0;
      }
      kprintf("--%s option: couldn't set db_name '%s'\n", long_option, optarg);
      return -1;
    }
    case 2012: {
      if (add_dc_by_ipv4_config(optarg)) {    // can appear multiple times, each adding a new dc config
        return 0;
      }
      kprintf("--%s option: couldn't set mask '%s'\n", long_option, optarg);
      return -1;
    }
    case 2013: {
      return parse_numeric_option(long_option, 0.0, 1.0, [](double warmup_workers_part) {
        WarmUpContext::get().set_workers_part_for_warm_up(warmup_workers_part);
      });
    }
    case 2014: {
      return parse_numeric_option(long_option, 0.0, 1.0, [](double warmup_instance_cache_elements_part) {
        WarmUpContext::get().set_target_instance_cache_elements_part(warmup_instance_cache_elements_part);
      });
    }
    case 2015: {
      return parse_numeric_option(long_option, 0.0, double{DEFAULT_SCRIPT_TIMEOUT}, [](double warmup_timeout_sec) {
        WarmUpContext::get().set_warm_up_max_time(std::chrono::duration<double>{warmup_timeout_sec});
      });
    }
    case 2016: {
      return parse_numeric_option(long_option, 0.0, 0.99, [](double ratio) {
        vk::singleton<WorkersControl>::get().set_ratio(WorkerType::job_worker, ratio);
      });
    }
    case 2017: {
      const int64_t job_workers_shared_memory_size = parse_memory_limit(optarg);
      if (job_workers_shared_memory_size <= 0) {
        kprintf("--%s option: couldn't parse argument\n", long_option);
        return -1;
      }
      if (!vk::singleton<job_workers::SharedMemoryManager>::get().set_memory_limit(job_workers_shared_memory_size)) {
        kprintf("--%s option: too small\n", long_option);
        return -1;
      }
      return 0;
    }
    case 2018: {
      const int messages_count = atoi(optarg);
      if (messages_count <= 0) {
        kprintf("--%s option: couldn't parse argument\n", long_option);
        return -1;
      }
      if (!vk::singleton<job_workers::SharedMemoryManager>::get().set_shared_messages_count(static_cast<size_t>(messages_count))) {
        kprintf("--%s option: too small\n", long_option);
        return -1;
      }
      return 0;
    }
    case 2019: {
      return read_option_to(long_option, 0.0, 10.0, vk::singleton<LeaseContext>::get().rpc_stop_ready_timeout);
    }
    case 2020: {
      if (set_mysql_user(optarg)) {
        return 0;
      }
      kprintf("--%s option: couldn't set mysql user '%s'\n", long_option, optarg);
      return -1;
    }
    case 2021: {
      if (set_mysql_password(optarg)) {
        return 0;
      }
      kprintf("--%s option: couldn't set mysql password '%s'\n", long_option, optarg);
      return -1;
    }
    case 2022: {
      db_host = optarg;
      return 0;
    }
    case 2023: {
      disable_mysql_same_datacenter_check();
      return 0;
    }
    case 2024: {
      use_utf8();
      return 0;
    }
    case 2025: {
      return 0;
    }
    case 2026: {
      char *colon = strrchr(optarg, ':');
      if (colon == nullptr) {
        kprintf("--%s option: can't find ':'\n", long_option);
        return -1;
      }

      auto &statshouse_client = vk::singleton<StatsHouseClient>::get();
      statshouse_client.set_host(std::string(optarg, colon - optarg));
      statshouse_client.set_port(atoi(colon + 1));
      vk::singleton<statshouse::WorkerStatsBuffer>::get().enable();
      return 0;
    }
    case 2027: {
<<<<<<< HEAD
#if defined(__APPLE__)
      kprintf("--%s option: NUMA is not available on macOS\n", long_option);
      return -1;
#else
      if (numa_available() != 0) {
        kprintf("--%s option: NUMA is not available on the host\n", long_option);
        return -1;
      }
      int numa_node_id = -1;
      try {
        numa_node_id = std::stoi(optarg);
      } catch (const std::exception &e) {
        kprintf("--%s option: parse error: %s\n", long_option, e.what());
        return -1;
      }

      char *colon = strchr(optarg, ':');
      if (colon == nullptr) {
        kprintf("--%s option: can't find ':'\n", long_option);
        return -1;
      }
      vk::string_view cpus(colon + 1);
      cpus = vk::trim(cpus);
      std::string cpus_trimmed(cpus.data(), cpus.size());
      bitmask *cpu_mask = numa_parse_cpustring(cpus_trimmed.c_str());
      if (cpu_mask == nullptr) {
        kprintf("--%s option: can't parse cpu string '%s'\n", long_option, cpus_trimmed.c_str());
        return -1;
      }
      if (numa_bitmask_equal(cpu_mask, numa_no_nodes_ptr)) {
        kprintf("--%s option: cpu set is empty\n", long_option);
        return -1;
      }

      bool ok = vk::singleton<NumaConfiguration>::get().add_numa_node(numa_node_id, cpu_mask);
      return ok ? 0 : -1;
#endif
    }
    case 2028: {
#if defined(__APPLE__)
      kprintf("--%s option: NUMA is not available on macOS\n", long_option);
      return -1;
#else
      if (numa_available() != 0) {
        kprintf("--%s option: NUMA is not available on the host\n", long_option);
        return -1;
      }
      if (strcmp(optarg, "local") == 0) {
        vk::singleton<NumaConfiguration>::get().set_memory_policy(NumaConfiguration::MemoryPolicy::local);
      } else if (strcmp(optarg, "bind") == 0) {
        vk::singleton<NumaConfiguration>::get().set_memory_policy(NumaConfiguration::MemoryPolicy::bind);
      } else {
        kprintf("--%s option: unexpected numa memory policy %s\n", long_option, optarg);
        return -1;
      }
      return 0;
#endif
    }
    case 2029: {
#if defined(__APPLE__)
      kprintf("--%s option: NUMA is not available on macOS\n", long_option);
      return -1;
#else
      if (numa_available() != 0) {
        kprintf("--%s option: NUMA is not available on the host\n", long_option);
        return -1;
      }
      auto &numa = vk::singleton<NumaConfiguration>::get();
      if (!numa.enabled()) {
        kprintf("--%s option: NUMA configuration is disabled, pass --numa-node-to-bind first\n", long_option);
        return -1;
      }
      int res = parse_numeric_option(optarg, 0, numa_max_node(), [&](int numa_node) {
        numa.set_numa_node_to_bind_master(numa_node);
      });
      if (res < 0) {
        return -1;
      }
      return 0;
#endif
=======
      reuseport_mode = true;
      return 0;
>>>>>>> b64ca830
    }
    default:
      return -1;
  }
}

void parse_main_args_till_option(int argc, char *argv[], const char *till_option = nullptr) {
  if (run_once) {
    arg_add(argv[0]);
    while (optind != argc) {
      const char *opt = argv[optind++];
      if (till_option && !strcmp(till_option, opt)) {
        return;
      }
      arg_add(opt);
    }
  } else if (argc != optind) {
    usage_and_exit();
  }
}

DEPRECATED_OPTION("use-unix", no_argument);
DEPRECATED_OPTION_SHORT("json-log", "j", no_argument);
DEPRECATED_OPTION_SHORT("crc32c", "C", no_argument);
DEPRECATED_OPTION_SHORT("tl-schema", "T", required_argument);

void parse_main_args(int argc, char *argv[]) {
  usage_set_other_args_desc("");
  option_section_t sections[] = {OPT_GENERIC, OPT_NETWORK, OPT_RPC, OPT_VERBOSITY, OPT_ENGINE_CUSTOM, OPT_DEPRECATED, OPT_ARRAY_END};
  init_parse_options(sections);

  parse_option("log", required_argument, 'l', "set log name. %% can be used for log-file per worker");
  parse_option("lock-memory", no_argument, 'k', "lock paged memory");
  parse_option("define", required_argument, 'D', "set data for ini_get (in form key=value)");
  parse_option("define-from-config", required_argument, 'i', "set data for ini_get from config file (in form key=value on each row)");
  parse_option("http-port", required_argument, 'H', "http port");
  parse_option("rpc-port", required_argument, 'r', "rpc port");
  parse_option("rpc-client", required_argument, 'w', "host and port for client mode (host:port)");
  parse_option("hard-memory-limit", required_argument, 'm', "maximal size of memory used by script");
  parse_option("force-clear-sql", no_argument, 'R', "force clear sql connection every script run");
  parse_option("disable-sql", no_argument, 'q', "disable using sql");
  parse_option("sql-port", required_argument, 'Q', "sql port");
  parse_option("static-buffers-size", required_argument, 'L', "limit for static buffers length (e.g. limits script output size)");
  parse_option("error-tag", required_argument, 'E', "name of file with engine tag showed on every warning");
  parse_option("workers-num", required_argument, 'f', "the total workers number");
  parse_option("once", no_argument, 'o', "run script once");
  parse_option("master-port", required_argument, 'p', "port for memcached interface to master");
  parse_option("cluster-name", required_argument, 's', "only one kphp with same cluster name will be run on one machine");
  parse_option("time-limit", required_argument, 't', "time limit for script in seconds");
  parse_option("small-acsess-log", optional_argument, 'U', "don't write get data in log. If used twice (or with value 2), disables access log.");
  parse_option("fatal-warnings", no_argument, 'K', "script is killed, when warning happened");
  parse_option("worker-queries-to-reload", required_argument, 2000, "worker script is reloaded, when <queries> queries processed (default: 100)");
  parse_option("worker-memory-to-reload", required_argument, 2001, "worker script is reloaded, when <memory> queries processed");
  parse_option("use-madvise-dontneed", no_argument, 2002, "Use madvise MADV_DONTNEED for script memory above limit");
  parse_option("instance-cache-memory-limit", required_argument, 2003, "memory limit for instance_cache");
  parse_option("tasks-config", required_argument, 'S', "get lease worker settings from config file: mode and actor");
  parse_option("confdata-binlog", required_argument, 2004, "confdata binlog mask");
  parse_option("confdata-memory-limit", required_argument, 2005, "memory limit for confdata");
  parse_option("confdata-blacklist", required_argument, 2006, "confdata key blacklist regex pattern");
  parse_option("confdata-predefined-wildcard", required_argument, 2007, "perdefine confdata wildcard for better performance");
  parse_option("php-version", no_argument, 2008, "show the compiled php code version and exit");
  parse_option("php-warnings-minimal-verbosity", required_argument, 2009, "set minimum verbosity level for php warnings");
  parse_option("profiler-log-prefix", required_argument, 2010, "set profier log path perfix");
  parse_option("mysql-db-name", required_argument, 2011, "database name of MySQL to connect");
  parse_option("net-dc-mask", required_argument, 2012, "a string formatted like '8=1.2.3.4/12' to detect a datacenter by ipv4");
  parse_option("warmup-workers-ratio", required_argument, 2013, "the ratio of the instance cache warming up workers during the graceful restart");
  parse_option("warmup-instance-cache-elements-ratio", required_argument, 2014, "the ratio of the instance cache elements which makes the instance cache hot enough");
  parse_option("warmup-timeout", required_argument, 2015, "the maximum time for the instance cache warm up in seconds");
  parse_option("job-workers-ratio", required_argument, 2016, "the jobs workers ratio of the overall workers number");
  parse_option("job-workers-shared-memory-size", required_argument, 2017, "the total size of shared memory used for job workers related communication");
  parse_option("job-workers-shared-messages", required_argument, 2018, "the total count of the shared messages for job workers related communication");
  parse_option("lease-stop-ready-timeout", required_argument, 2019, "timeout for RPC_STOP_READY acknowledgement waiting in seconds (default: 0)");
  parse_option("mysql-user", required_argument, 2020, "MySQL user");
  parse_option("mysql-password", required_argument, 2021, "MySQL password");
  parse_option("mysql-host", required_argument, 2022, "MySQL host");
  parse_option("disable-mysql-same-datacenter-check", no_argument, 2023, "Disable MySQL same datacenter check");
  parse_option("use-utf8", no_argument, 2024, "Use UTF8");
  parse_option("xgboost-model-path-experimental", required_argument, 2025, "intended for tests, don't use it for now!");
  parse_option("statshouse-client", required_argument, 2026, "host and port for statshouse client (host:port or just :port to use localhost)");
<<<<<<< HEAD
  parse_option("numa-node-to-bind", required_argument, 2027, "NUMA node description for binding workers to its cpu cores / memory "
                                                             "in format '<numa_node_id>: <cpus>'.\n"
                                                             "Where <numa_node_id> is a number, "
                                                             "and <cpus> is a comma-separated list of node numbers or node ranges "
                                                             "(see man for numa_parse_cpustring() for detailed format description)\n"
                                                             "For example: '0: 0-27, 55-72'");
  parse_option("numa-memory-policy", required_argument, 2028, "NUMA memory policy for workers. Takes effect only if `numa-node-to-bind` option is used. "
                                                              "Supported polices:\n"
                                                              "'local' - bind to local numa node, in case out of memory take memory from the other nearest node (default)\n"
                                                              "'bind' - bind to the specified node, in case out of memory raise a fatal error");
  parse_option("numa-bind-master", required_argument, 2029, "NUMA node to bind master process to. Takes effect only if `numa-node-to-bind` option is used.");

=======
  parse_option("reuseport-mode", no_argument, 2027, "create listening socket in each worker with SO_REUSEPORT");
>>>>>>> b64ca830
  parse_engine_options_long(argc, argv, main_args_handler);
  parse_main_args_till_option(argc, argv);
}


void init_default() {
  if (!vk::singleton<WorkersControl>::get().init()) {
    kprintf ("fatal: not enough workers for general purposes\n");
    exit(1);
  }

  dl_set_default_handlers();
  now = (int)time(nullptr);

  pid = getpid();
  // RPC part
  PID.port = (short)rpc_port;

  if (!username && maxconn == MAX_CONNECTIONS && geteuid()) {
    maxconn = 1000; //not for root
  }

  if (raise_file_rlimit(maxconn + 16) < 0) {
    vkprintf (-1, "fatal: cannot raise open file limit to %d\n", maxconn + 16);
    exit(1);
  }

  aes_load_keys();

  do_relogin();
  prctl(PR_SET_DUMPABLE, 1);

  if (!master_flag && !daemonize) {
    kstdout = dup(1);
    if (kstdout <= 2) {
      kprintf("fatal: can't save stdout\n");
      exit(1);
    }
    kstderr = dup(2);
    if (kstderr <= 2) {
      kprintf("fatal: can't save stderr\n");
      exit(1);
    }
  }

  if (logname) {
    reopen_logs();
    reopen_json_log();
  }
}

int run_main(int argc, char **argv, php_mode mode) {
  init_version_string(NAME_VERSION);
  dl_block_all_signals();
#if !ASAN_ENABLED
  set_core_dump_rlimit(1LL << 40);
#endif
  vk::singleton<ServerStats>::get().init();

  max_special_connections = 1;
  set_on_active_special_connections_update_callback([] {
    vk::singleton<ServerStats>::get().update_active_connections(active_special_connections, max_special_connections);
  });
  static_assert(offsetof(tcp_rpc_client_functions, rpc_ready) == offsetof(tcp_rpc_server_functions, rpc_ready), "");

  if (mode == php_mode::cli) {
    run_once = 1;
    disable_access_log = 2;
    parse_main_args_till_option(argc, argv, "--Xkphp-options");
  }

  std::vector<char *> new_argv;
  int options_count = 0;
  if (char **options_from_php = get_runtime_options(&options_count)) {
    const int parsed_options = std::max(optind, 1);
    new_argv.assign(argv, argv + parsed_options);
    std::copy(options_from_php, options_from_php + options_count, std::back_inserter(new_argv));
    std::copy(argv + parsed_options, argv + argc, std::back_inserter(new_argv));
    argv = new_argv.data();
    argc = static_cast<int>(new_argv.size());
  }

  parse_main_args(argc, argv);

  if (run_once) {
    master_flag = 0;
    rpc_port = -1;
    http_port = -1;
    setvbuf(stdout, nullptr, _IONBF, 0);
  }

  init_default();
  init_all();

  init_uptime();
  preallocate_msg_buffers();

  start_server();

  vkprintf (1, "return 0;\n");
  if (run_once) {
    return run_once_return_code;
  }
  return 0;
}<|MERGE_RESOLUTION|>--- conflicted
+++ resolved
@@ -2070,7 +2070,6 @@
       return 0;
     }
     case 2027: {
-<<<<<<< HEAD
 #if defined(__APPLE__)
       kprintf("--%s option: NUMA is not available on macOS\n", long_option);
       return -1;
@@ -2151,10 +2150,10 @@
       }
       return 0;
 #endif
-=======
+    }
+    case 2030: {
       reuseport_mode = true;
       return 0;
->>>>>>> b64ca830
     }
     default:
       return -1;
@@ -2234,7 +2233,6 @@
   parse_option("use-utf8", no_argument, 2024, "Use UTF8");
   parse_option("xgboost-model-path-experimental", required_argument, 2025, "intended for tests, don't use it for now!");
   parse_option("statshouse-client", required_argument, 2026, "host and port for statshouse client (host:port or just :port to use localhost)");
-<<<<<<< HEAD
   parse_option("numa-node-to-bind", required_argument, 2027, "NUMA node description for binding workers to its cpu cores / memory "
                                                              "in format '<numa_node_id>: <cpus>'.\n"
                                                              "Where <numa_node_id> is a number, "
@@ -2247,9 +2245,7 @@
                                                               "'bind' - bind to the specified node, in case out of memory raise a fatal error");
   parse_option("numa-bind-master", required_argument, 2029, "NUMA node to bind master process to. Takes effect only if `numa-node-to-bind` option is used.");
 
-=======
-  parse_option("reuseport-mode", no_argument, 2027, "create listening socket in each worker with SO_REUSEPORT");
->>>>>>> b64ca830
+  parse_option("reuseport-mode", no_argument, 2030, "create listening socket in each worker with SO_REUSEPORT");
   parse_engine_options_long(argc, argv, main_args_handler);
   parse_main_args_till_option(argc, argv);
 }
